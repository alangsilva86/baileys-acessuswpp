import pino from 'pino';
import {
  DisconnectReason,
  fetchLatestBaileysVersion,
  makeWASocket,
  useMultiFileAuthState,
} from '@whiskeysockets/baileys';
import type { BaileysEventMap } from '@whiskeysockets/baileys';
<<<<<<< HEAD
import { recordMetricsSnapshot, resolveAckWaiters } from './utils.js';
import { type Instance, resetInstanceSession } from './instanceManager.js';
=======
import { recordMetricsSnapshot } from './utils.js';
import {
  type Instance,
  resetInstanceSession,
  emitInstanceEvent,
  type InstanceEventReason,
} from './instanceManager.js';
>>>>>>> 5b99519f
import { MessageService } from './baileys/messageService.js';
import { PollService } from './baileys/pollService.js';
import { WebhookClient } from './services/webhook.js';
import { brokerEventStore } from './broker/eventStore.js';
import { filterClientMessages } from './baileys/messageUtils.js';

const logger = pino({ level: process.env.LOG_LEVEL || 'info' });
const PHONE_NUMBER_SHARE_EVENT = 'chats.phoneNumberShare' as const;
type PhoneNumberSharePayload = BaileysEventMap[typeof PHONE_NUMBER_SHARE_EVENT];

const RECONNECT_MIN_DELAY_MS = 1_000;
const RECONNECT_MAX_DELAY_MS = 30_000;

const DEFAULT_STATUS_TTL_MS = 10 * 60_000;
const DEFAULT_STATUS_SWEEP_INTERVAL_MS = 60_000;
const FINAL_STATUS_THRESHOLD = 3;
const FINAL_STATUS_CODES = new Set([0]);
const QR_INITIAL_TTL_MS = 60_000;
const QR_SUBSEQUENT_TTL_MS = 20_000;

function dec(inst: Instance, status: number): void {
  const key = String(status);
  const cur = inst.metrics.status_counts[key] || 0;
  inst.metrics.status_counts[key] = cur > 0 ? cur - 1 : 0;
}
function inc(inst: Instance, status: number): void {
  const key = String(status);
  inst.metrics.status_counts[key] = (inst.metrics.status_counts[key] || 0) + 1;
}
function parsePosInt(v: string | undefined, fb: number): number {
  const n = Number(v);
  return Number.isFinite(n) && n > 0 ? n : fb;
}
const STATUS_TTL_MS = parsePosInt(process.env.STATUS_TTL_MS, DEFAULT_STATUS_TTL_MS);
const STATUS_SWEEP_INTERVAL_MS = parsePosInt(process.env.STATUS_SWEEP_INTERVAL_MS, DEFAULT_STATUS_SWEEP_INTERVAL_MS);

function isFinal(status: number): boolean {
  return status >= FINAL_STATUS_THRESHOLD || FINAL_STATUS_CODES.has(status);
}
function removeStatus(inst: Instance, messageId: string, options: { record?: boolean } = {}): void {
  if (!inst.statusMap.has(messageId)) return;
  const prev = inst.statusMap.get(messageId);
  if (options.record ?? true) {
    recordMetricsSnapshot(inst);
  }
  if (prev != null) dec(inst, prev);
  inst.statusMap.delete(messageId);
  inst.statusTimestamps.delete(messageId);
}
function prune(inst: Instance): void {
  if (!inst.statusMap.size) return;
  const now = Date.now();
  for (const [mid, status] of inst.statusMap.entries()) {
    const updatedAt = inst.statusTimestamps.get(mid) ?? 0;
    if (isFinal(status) || now - updatedAt >= STATUS_TTL_MS) removeStatus(inst, mid);
  }
}
function ensureCleanup(inst: Instance): void {
  if (inst.statusCleanupTimer) return;
  inst.statusCleanupTimer = setInterval(() => prune(inst), STATUS_SWEEP_INTERVAL_MS);
}

function toNumber(val: unknown): number | null {
  if (val == null) return null;
  if (typeof val === 'number') {
    return Number.isFinite(val) ? val : null;
  }
  if (typeof val === 'string' && val.trim()) {
    const parsed = Number(val);
    return Number.isFinite(parsed) ? parsed : null;
  }
  if (typeof val === 'object' && typeof (val as { toNumber?: () => number }).toNumber === 'function') {
    try {
      const parsed = (val as { toNumber: () => number }).toNumber();
      return Number.isFinite(parsed) ? parsed : null;
    } catch {
      return null;
    }
  }
  return null;
}

const STATUS_TEXT_MAP: Record<string, number> = {
  ERROR: 0,
  FAILED: 0,
  PENDING: 1,
  QUEUED: 1,
  SENT: 1,
  SERVER_ACK: 2,
  ACK: 2,
  DELIVERY_ACK: 3,
  DELIVERED: 3,
  READ: 4,
  PLAYED: 5,
};

type ReceiptLike = Partial<{
  receiptTimestamp: unknown;
  readTimestamp: unknown;
  playedTimestamp: unknown;
  pendingDeviceJid: unknown;
  deliveredDeviceJid: unknown;
}>;

function normalizeStatusCode(raw: unknown): number | null {
  if (raw == null) return null;
  if (typeof raw === 'number') {
    const normalized = Math.trunc(raw);
    return Number.isFinite(normalized) ? normalized : null;
  }
  if (typeof raw === 'string') {
    const trimmed = raw.trim();
    if (!trimmed) return null;
    const numeric = Number(trimmed);
    if (Number.isFinite(numeric)) return Math.trunc(numeric);
    const mapped = STATUS_TEXT_MAP[trimmed.toUpperCase()];
    if (mapped != null) return mapped;
    return null;
  }
  if (typeof raw === 'object') {
    const candidateKeys = ['status', 'code', 'value'];
    for (const key of candidateKeys) {
      if (Object.prototype.hasOwnProperty.call(raw, key)) {
        const result = normalizeStatusCode((raw as Record<string, unknown>)[key]);
        if (result != null) return result;
      }
    }
  }
  return null;
}

function deriveStatusFromReceipt(receipt: ReceiptLike): number | null {
  if (!receipt) return null;
  const played = toNumber(receipt.playedTimestamp);
  if (played && played > 0) return 5;
  const read = toNumber(receipt.readTimestamp);
  if (read && read > 0) return 4;
  const deliveredList = Array.isArray(receipt.deliveredDeviceJid)
    ? receipt.deliveredDeviceJid.filter(Boolean)
    : [];
  if (deliveredList.length > 0) return 3;
  const receiptTs = toNumber(receipt.receiptTimestamp);
  if (receiptTs && receiptTs > 0) return 2;
  const pendingList = Array.isArray(receipt.pendingDeviceJid)
    ? receipt.pendingDeviceJid.filter(Boolean)
    : [];
  if (pendingList.length > 0) return 1;
  return null;
}

function applyStatus(inst: Instance, messageId: string, status: number): boolean {
  if (status == null) return false;
  const now = Date.now();
  const prev = inst.statusMap.get(messageId);
  if (prev != null && status <= prev) {
    inst.statusTimestamps.set(messageId, now);
    return false;
  }

  if (prev != null) {
    dec(inst, prev);
  }

  inst.statusMap.set(messageId, status);
  inst.statusTimestamps.set(messageId, now);
  ensureCleanup(inst);
  inc(inst, status);

  inst.metrics.last.lastStatusId = messageId;
  inst.metrics.last.lastStatusCode = status;

  recordMetricsSnapshot(inst, true);
  resolveAckWaiters(inst, messageId, status);

  if (isFinal(status)) {
    removeStatus(inst, messageId, { record: false });
    recordMetricsSnapshot(inst, true);
  }

  return true;
}

const API_KEYS = String(process.env.API_KEY || 'change-me').split(',').map((s) => s.trim()).filter(Boolean);

export interface InstanceContext {
  messageService: MessageService;
  pollService: PollService;
  webhook: WebhookClient;
}

function notifyInstanceEvent(inst: Instance, reason: InstanceEventReason, detail?: Record<string, unknown>): void {
  emitInstanceEvent({ reason, instance: inst, detail: detail ?? null });
}

function updateConnectionState(inst: Instance, state: Instance['connectionState']): void {
  inst.connectionState = state;
  inst.connectionUpdatedAt = Date.now();
}

function updateLastQr(inst: Instance, qr: string | null): void {
  if (inst.lastQR === qr) return;
  inst.lastQR = qr;
  inst.qrVersion += 1;
  if (qr) {
    const now = Date.now();
    const ttl = inst.qrVersion > 1 ? QR_SUBSEQUENT_TTL_MS : QR_INITIAL_TTL_MS;
    inst.qrReceivedAt = now;
    inst.qrExpiresAt = now + ttl;
    const attempt = incrementPairingAttempts(inst);
    notifyInstanceEvent(inst, 'qr', {
      qrVersion: inst.qrVersion,
      expiresAt: inst.qrExpiresAt,
      attempt,
    });
  } else {
    inst.qrReceivedAt = null;
    inst.qrExpiresAt = null;
  }
}

function clearPairingState(inst: Instance): void {
  inst.pairingAttempts = 0;
}

function clearLastError(inst: Instance): void {
  inst.lastError = null;
}

function setLastError(inst: Instance, message: string | null | undefined): void {
  inst.lastError = message && message.trim() ? message.trim() : null;
}

function setConnectionDetail(inst: Instance, detail: Instance['connectionStateDetail']): void {
  inst.connectionStateDetail = detail;
}

function incrementPairingAttempts(inst: Instance): number {
  inst.pairingAttempts = Math.max(inst.pairingAttempts + 1, 1);
  return inst.pairingAttempts;
}

export async function startWhatsAppInstance(inst: Instance): Promise<Instance> {
  const { state, saveCreds } = await useMultiFileAuthState(inst.dir);
  const { version } = await fetchLatestBaileysVersion();
  logger.info({ iid: inst.id, version }, 'baileys.version');

  if (inst.reconnectTimer) {
    try {
      clearTimeout(inst.reconnectTimer);
    } catch {
      // ignore
    }
    inst.reconnectTimer = null;
  }

  inst.socketId += 1;
  const currentSocketId = inst.socketId;
  updateConnectionState(inst, 'connecting');
  let resetScheduledForSocket = false;

  const sock = makeWASocket({ version, auth: state, logger });
  inst.sock = sock;
  inst.context = null;

  sock.ev.on('creds.update', saveCreds);
  sock.ev.on(PHONE_NUMBER_SHARE_EVENT, (payload: PhoneNumberSharePayload) => {
    const added = inst.lidMapping.rememberMapping(payload?.jid, payload?.lid);
    if (added) {
      logger.debug({ iid: inst.id, jid: payload?.jid, lid: payload?.lid }, 'lidMapping.share');
    }
  });
  sock.ev.on('lid-mapping.update' as unknown as keyof BaileysEventMap, (payload: unknown) => {
    try {
      const count = inst.lidMapping.ingestUpdate(payload);
      if (count > 0) {
        logger.debug({ iid: inst.id, count }, 'lidMapping.update');
      }
    } catch (err) {
      logger.warn({ iid: inst.id, err }, 'lidMapping.update.failed');
    }
  });

  const webhook = new WebhookClient({
    instanceId: inst.id,
    logger,
    hmacSecret: process.env.WEBHOOK_HMAC_SECRET || API_KEYS[0] || null,
    eventStore: brokerEventStore,
  });

  const messageService = new MessageService(sock, webhook, logger, {
    eventStore: brokerEventStore,
    instanceId: inst.id,
    mappingStore: inst.lidMapping,
  });
  const pollService = new PollService(sock, webhook, logger, {
    messageService,
    eventStore: brokerEventStore,
    instanceId: inst.id,
    mappingStore: inst.lidMapping,
  });

  inst.context = { messageService, pollService, webhook };
  inst.stopping = false;

  const hasEnc =
    !!process.env.POLL_METADATA_ENCRYPTION_KEY ||
    !!process.env.APP_ENCRYPTION_SECRET ||
    !!process.env.APP_ENCRYPTION_KEY;

  if (!hasEnc) {
    logger.warn({ iid: inst.id }, 'secret.encryption.missing — poll enc keys may not decrypt across restarts');
  }

  sock.ev.on('connection.update', (update: any) => {
    const { connection, lastDisconnect, qr, receivedPendingNotifications } = update;
    const iid = inst.id;

    if (inst.socketId !== currentSocketId) return;

    if (qr) {
      updateLastQr(inst, qr);
      logger.info({ iid }, 'qr.updated');
    }
    if (connection === 'connecting') {
      updateConnectionState(inst, 'connecting');
      setConnectionDetail(inst, null);
      clearLastError(inst);
      notifyInstanceEvent(inst, 'connection', { connection: 'connecting' });
    }
    if (connection === 'open') {
      updateConnectionState(inst, 'open');
      updateLastQr(inst, null);
      inst.reconnectDelay = RECONNECT_MIN_DELAY_MS;
      clearPairingState(inst);
      clearLastError(inst);
      setConnectionDetail(inst, null);
      logger.info({ iid, receivedPendingNotifications }, 'whatsapp.connected');
      notifyInstanceEvent(inst, 'connection', {
        connection: 'open',
        receivedPendingNotifications,
      });
    }

    if (connection === 'close') {
      updateConnectionState(inst, 'close');
      const statusCode = lastDisconnect?.error?.output?.statusCode;
      const payloadMessage = lastDisconnect?.error?.output?.payload?.message;
      const errorMessageRaw = lastDisconnect?.error?.message;
      const errorFallback = typeof lastDisconnect?.error === 'string' ? lastDisconnect?.error : '';
      const combinedError = String(payloadMessage || errorMessageRaw || errorFallback || '');
      const errorMessage = combinedError.toLowerCase();
      const isLoggedOut = statusCode === DisconnectReason.loggedOut;
      const isTimedOut =
        statusCode === DisconnectReason.timedOut || errorMessage.includes('qr refs attempts ended');
      logger.warn({ iid, statusCode }, 'whatsapp.disconnected');

      const detail = {
        statusCode: Number.isFinite(Number(statusCode)) ? Number(statusCode) : null,
        reason: combinedError || null,
        isLoggedOut,
        isTimedOut,
      };
      setConnectionDetail(inst, detail);
      setLastError(inst, combinedError);
      notifyInstanceEvent(inst, 'connection', {
        connection: 'close',
        detail,
      });
      if (detail.reason) {
        notifyInstanceEvent(inst, 'error', {
          source: 'disconnect',
          detail,
        });
      }

      if (isTimedOut) {
        updateLastQr(inst, null);
        const storedPhone = inst.phoneNumber?.trim();
        if (storedPhone) {
          const maskedPhone = storedPhone.replace(/.(?=.{4})/g, '*');
          logger.warn({ iid, maskedPhone }, 'whatsapp.qr_timeout.retrying_pairing');
          const attempt = incrementPairingAttempts(inst);
          notifyInstanceEvent(inst, 'pairing', {
            via: 'auto',
            attempt,
            maskedPhone,
          });
          void inst.sock
            ?.requestPairingCode(storedPhone)
            .then(() => {
              logger.info({ iid, maskedPhone }, 'whatsapp.qr_timeout.pairing_requested');
              clearLastError(inst);
              notifyInstanceEvent(inst, 'pairing', {
                via: 'auto',
                attempt,
                maskedPhone,
                status: 'ok',
              });
            })
            .catch((err: any) => {
              logger.error({ iid, err: err?.message }, 'whatsapp.qr_timeout.pairing_failed');
              setLastError(inst, err?.message);
              notifyInstanceEvent(inst, 'error', {
                source: 'pairing',
                attempt,
                detail: {
                  message: err?.message || null,
                },
              });
            });
        } else {
          updateConnectionState(inst, 'qr_timeout');
          setConnectionDetail(inst, {
            statusCode: detail.statusCode,
            reason: 'qr_timeout',
            isLoggedOut: detail.isLoggedOut,
            isTimedOut: true,
          });
          logger.warn({ iid }, 'whatsapp.qr_timeout.no_phone');
          notifyInstanceEvent(inst, 'connection', { connection: 'qr_timeout' });
        }
      }

      if (!inst.stopping && !isLoggedOut) {
        const delay = Math.min(inst.reconnectDelay, RECONNECT_MAX_DELAY_MS);
        logger.warn({ iid, delay }, 'whatsapp.reconnect.scheduled');

        if (inst.reconnectTimer) clearTimeout(inst.reconnectTimer);

        inst.reconnectTimer = setTimeout(() => {
          if (inst.socketId !== currentSocketId) return;
          inst.reconnectTimer = null;
          inst.reconnectDelay = Math.min(inst.reconnectDelay * 2, RECONNECT_MAX_DELAY_MS);
          startWhatsAppInstance(inst).catch((err) => logger.error({ iid, err }, 'whatsapp.reconnect.failed'));
        }, delay);
      } else if (isLoggedOut) {
        if (inst.stopping) {
          logger.info({ iid }, 'session.resetSkipped.stopping');
        } else if (!resetScheduledForSocket) {
          resetScheduledForSocket = true;
          logger.error({ iid }, 'session.loggedOut');
          inst.lastQR = null;
          updateConnectionState(inst, 'connecting');
          logger.warn({ iid }, 'session.resetScheduled');
          void resetInstanceSession(inst);
        } else {
          logger.debug({ iid }, 'session.resetScheduled.duplicate');
        }
      }

      inst.sock = null;
      inst.context = null;
    }
  });

  // messages.upsert — PollService antes do MessageService
  sock.ev.on('messages.upsert', async (evt: BaileysEventMap['messages.upsert']) => {
    const raw = evt.messages || [];
    const filtered = filterClientMessages(raw);
    const normalized: BaileysEventMap['messages.upsert'] = { ...evt, messages: filtered };

    const rawCount = raw.length;
    const count = filtered.length;
    const iid = inst.id;
    logger.info({ iid, type: evt.type, count, rawCount }, 'messages.upsert');

    if (count) {
      for (const m of filtered) {
        const from = m.key?.remoteJid;
        const t = m.message?.templateButtonReplyMessage;
        const b = m.message?.buttonsResponseMessage;
        if (t || b) {
          const selectedId = t?.selectedId ?? b?.selectedButtonId ?? null;
          const selectedText = t?.selectedDisplayText ?? b?.selectedDisplayText ?? null;
          logger.info({ iid, from, selectedId, selectedText }, 'button.reply');
        }
        const list = m.message?.listResponseMessage;
        if (list) {
          logger.info({ iid, from, selectedId: list?.singleSelectReply?.selectedRowId, selectedTitle: list?.title }, 'list.reply');
        }
      }
    }

    try { await pollService.onMessageUpsert(evt); } catch (err: any) { logger.warn({ iid, err: err?.message }, 'poll.service.messages.upsert.failed'); }
    try { await messageService.onMessagesUpsert(normalized); } catch (err: any) { logger.warn({ iid, err: err?.message }, 'message.service.messages.upsert.failed'); }
    try { await webhook.emit('WHATSAPP_MESSAGES_UPSERT', { iid, raw: evt, normalized, messages: filtered }); }
    catch (err: any) { logger.warn({ iid, err: err?.message }, 'webhook.emit.messages.upsert.failed'); }
  });

  // messages.update — processa, atualiza métricas, emite webhook
  sock.ev.on('messages.update', async (updates: BaileysEventMap['messages.update']) => {
    const iid = inst.id;

    try { await pollService.onMessageUpdate(updates); } catch (err: any) { logger.warn({ iid, err: err?.message }, 'poll.service.messages.update.failed'); }

    for (const u of updates) {
      const mid = u.key?.id ?? null;
      const rawStatus = u.update ? ((u.update as Record<string, unknown>).statusV3 ?? (u.update as Record<string, unknown>).status) : null;
      const status = normalizeStatusCode(rawStatus);
      const changed = mid && status != null ? applyStatus(inst, mid, status) : false;

      logger.info({ iid, mid, status, changed, source: 'messages.update', rawStatus }, 'messages.status');
    }

    try { await webhook.emit('WHATSAPP_MESSAGES_UPDATE', { iid, raw: { updates } }); }
    catch (err: any) { logger.warn({ iid, err: err?.message }, 'webhook.emit.messages.update.failed'); }
  });

  sock.ev.on('message-receipt.update', (updates: BaileysEventMap['message-receipt.update']) => {
    const iid = inst.id;

    for (const update of updates) {
      const mid = update?.key?.id ?? null;
      if (!mid) continue;
      const receipt = update.receipt as ReceiptLike;
      const status = deriveStatusFromReceipt(receipt);
      const changed = status != null ? applyStatus(inst, mid, status) : false;

      logger.info({ iid, mid, status, changed, source: 'message-receipt.update' }, 'messages.status');
    }
  });

  recordMetricsSnapshot(inst, true);
  return inst;
}

export async function stopWhatsAppInstance(inst: Instance | undefined, { logout = false }: { logout?: boolean } = {}): Promise<void> {
  if (!inst) return;
  inst.stopping = true;
  inst.socketId += 1;
  inst.context = null;
  updateConnectionState(inst, 'close');
  inst.reconnectDelay = RECONNECT_MIN_DELAY_MS;

  if (inst.reconnectTimer) {
    try {
      clearTimeout(inst.reconnectTimer);
    } catch {}
    inst.reconnectTimer = null;
  }
  if (inst.statusCleanupTimer) {
    try {
      clearInterval(inst.statusCleanupTimer);
    } catch {}
    inst.statusCleanupTimer = null;
  }

  if (inst.ackWaiters.size) {
    const pending = [...inst.ackWaiters.keys()];
    for (const messageId of pending) {
      resolveAckWaiters(inst, messageId, null);
    }
  }

  updateLastQr(inst, null);

  const sock = inst.sock;
  inst.sock = null;

  if (logout && sock) {
    try {
      await sock.logout().catch(() => undefined);
    } catch {}
  }
  try {
    sock?.end?.(undefined);
  } catch {}
}<|MERGE_RESOLUTION|>--- conflicted
+++ resolved
@@ -6,10 +6,8 @@
   useMultiFileAuthState,
 } from '@whiskeysockets/baileys';
 import type { BaileysEventMap } from '@whiskeysockets/baileys';
-<<<<<<< HEAD
 import { recordMetricsSnapshot, resolveAckWaiters } from './utils.js';
 import { type Instance, resetInstanceSession } from './instanceManager.js';
-=======
 import { recordMetricsSnapshot } from './utils.js';
 import {
   type Instance,
@@ -17,7 +15,6 @@
   emitInstanceEvent,
   type InstanceEventReason,
 } from './instanceManager.js';
->>>>>>> 5b99519f
 import { MessageService } from './baileys/messageService.js';
 import { PollService } from './baileys/pollService.js';
 import { WebhookClient } from './services/webhook.js';
