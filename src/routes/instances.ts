--- conflicted
+++ resolved
@@ -466,7 +466,6 @@
   }),
 );
 
-<<<<<<< HEAD
 router.post(
   '/:iid/groups',
   asyncHandler(async (req, res) => {
@@ -651,7 +650,6 @@
     }
   }),
 );
-=======
 router.get('/:iid/events', (req, res) => {
   const inst = getInstance(req.params.iid);
   if (!inst) {
@@ -694,7 +692,6 @@
   const result = brokerEventStore.ack(ids);
   res.json(result);
 });
->>>>>>> e715e5e4
 
 router.get('/:iid/metrics', (req, res) => {
   const inst = getInstance(req.params.iid);
