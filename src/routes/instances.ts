--- conflicted
+++ resolved
@@ -11,16 +11,13 @@
   resetInstanceSession,
   saveInstancesIndex,
   type Instance,
-<<<<<<< HEAD
   type MetricsTimelineEntry,
-=======
   emitInstanceEvent,
   onInstanceEvent,
   type InstanceEventPayload,
   recordNoteRevision,
   summarizeNoteDiff,
   MAX_NOTE_REVISIONS,
->>>>>>> 5b99519f
 } from '../instanceManager.js';
 import { brokerEventStore } from '../broker/eventStore.js';
 import { allowSend, sendWithTimeout, normalizeToE164BR, getSendTimeoutMs } from '../utils.js';
@@ -165,7 +162,6 @@
   return Number.isNaN(date.getTime()) ? null : date.toISOString();
 }
 
-<<<<<<< HEAD
 interface MetricsRange {
   from: number | null;
   to: number | null;
@@ -372,10 +368,8 @@
     },
     aggregates,
   };
-=======
 function connectionUpdatedAtIso(inst: Instance | undefined): string | null {
   return toIsoFromMs(inst?.connectionUpdatedAt ?? null);
->>>>>>> 5b99519f
 }
 
 function ensureInstanceHasSocket(
