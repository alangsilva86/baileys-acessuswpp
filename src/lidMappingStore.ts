import type Long from 'long';
<<<<<<< HEAD
import type { JidServer } from '@whiskeysockets/baileys';
import { jidDecode, jidEncode, isLidUser } from '@whiskeysockets/baileys/lib/WABinary/jid-utils.js';
=======
import {
  jidDecode,
  jidEncode,
  isLidUser,
} from '@whiskeysockets/baileys/lib/WABinary/jid-utils.js';
import type { JidServer } from '@whiskeysockets/baileys/lib/WABinary/jid-utils.js';

const S_WHATSAPP_NET_SERVER: JidServer = 's.whatsapp.net';
const LID_SERVER: JidServer = 'lid';
>>>>>>> 025d615e

function toStringId(value: unknown): string | null {
  if (typeof value === 'string') {
    const trimmed = value.trim();
    return trimmed ? trimmed : null;
  }
  if (typeof value === 'number' && Number.isFinite(value)) {
    return Math.trunc(value).toString();
  }
  if (typeof value === 'bigint') {
    return value.toString();
  }
  if (value && typeof value === 'object') {
    if (typeof (value as Long).toString === 'function' && (value as Long).toString !== Object.prototype.toString) {
      const stringValue = (value as Long).toString();
      return typeof stringValue === 'string' && stringValue !== '[object Object]' ? stringValue.trim() : null;
    }
    if ('jid' in (value as Record<string, unknown>)) {
      return toStringId((value as Record<string, unknown>).jid);
    }
    if ('value' in (value as Record<string, unknown>)) {
      return toStringId((value as Record<string, unknown>).value);
    }
    if ('user' in (value as Record<string, unknown>) && 'server' in (value as Record<string, unknown>)) {
      const user = toStringId((value as Record<string, unknown>).user);
      const server = toStringId((value as Record<string, unknown>).server);
      if (user && server) return jidEncode(user, server as JidServer);
    }
  }
  return null;
}

function canonicalizeJid(value: unknown, defaultServer?: JidServer | null): string | null {
  const asString = toStringId(value);
  if (!asString) return null;
  const trimmed = asString.trim();
  if (!trimmed) return null;

  const decoded = jidDecode(trimmed);
  if (decoded?.user) {
    const server = decoded.server ?? defaultServer ?? null;
    if (!server) return null;
    return jidEncode(decoded.user, server as JidServer, decoded.device);
  }

  if (/^[0-9]+$/.test(trimmed)) {
    if (!defaultServer) return trimmed;
    return jidEncode(trimmed, defaultServer as JidServer);
  }

  if (defaultServer && /^[0-9]+@[^@]+$/.test(trimmed)) {
    return canonicalizeJid(trimmed, undefined);
  }

  return trimmed;
}

function isMeaningfulJid(value: string | null | undefined): value is string {
  return typeof value === 'string' && value.trim().length > 0;
}

function resolveJidInternal(
  primary: string | null | undefined,
  alternate: string | null | undefined,
  store: LidMappingStore | null | undefined,
  defaultServer: JidServer | null,
): string | null {
  const primaryNormalized = canonicalizeJid(primary ?? undefined, defaultServer);
  const alternateNormalized = canonicalizeJid(alternate ?? undefined, defaultServer);

  if (isMeaningfulJid(alternateNormalized) && !isLidUser(alternateNormalized)) {
    return alternateNormalized;
  }
  if (isMeaningfulJid(primaryNormalized) && !isLidUser(primaryNormalized)) {
    return primaryNormalized;
  }

  if (isMeaningfulJid(alternateNormalized) && isLidUser(alternateNormalized)) {
    const mapped = store?.getPnForLid(alternateNormalized);
    if (mapped) return mapped;
  }
  if (isMeaningfulJid(primaryNormalized) && isLidUser(primaryNormalized)) {
    const mapped = store?.getPnForLid(primaryNormalized);
    if (mapped) return mapped;
  }

  if (isMeaningfulJid(alternateNormalized)) return alternateNormalized;
  if (isMeaningfulJid(primaryNormalized)) return primaryNormalized;
  return null;
}

const PN_KEYS = [
  'pnJid',
  'pnWid',
  'pn',
  'jid',
  'userJid',
  'pn_jid',
  'phoneJid',
  'primaryJid',
  'jidPn',
];
const LID_KEYS = [
  'lidJid',
  'lidWid',
  'lid',
  'lid_jid',
  'lidValue',
  'assignedLid',
  'latestLid',
  'lidPn',
  'consumerLid',
  'lidUser',
];

function extractFromObject(entry: Record<string, unknown>): Array<{ pn: unknown; lid: unknown }> {
  const pairs: Array<{ pn: unknown; lid: unknown }> = [];

  const pnCandidates: unknown[] = [];
  const lidCandidates: unknown[] = [];

  for (const key of PN_KEYS) {
    if (key in entry) pnCandidates.push(entry[key]);
  }
  for (const key of LID_KEYS) {
    if (key in entry) lidCandidates.push(entry[key]);
  }

  if (entry?.pn && typeof entry.pn === 'object') {
    const asRecord = entry.pn as Record<string, unknown>;
    if ('jid' in asRecord) pnCandidates.push(asRecord.jid);
    if ('value' in asRecord) pnCandidates.push(asRecord.value);
  }
  if (entry?.lid && typeof entry.lid === 'object') {
    const asRecord = entry.lid as Record<string, unknown>;
    if ('jid' in asRecord) lidCandidates.push(asRecord.jid);
    if ('value' in asRecord) lidCandidates.push(asRecord.value);
  }

  const pnCandidate = pnCandidates
    .map((candidate) => canonicalizeJid(candidate, S_WHATSAPP_NET_SERVER))
    .find(isMeaningfulJid);
  const lidCandidate = lidCandidates
    .map((candidate) => canonicalizeJid(candidate, LID_SERVER))
    .find(isMeaningfulJid);

  if (pnCandidate && lidCandidate) {
    pairs.push({ pn: pnCandidate, lid: lidCandidate });
  }

  return pairs;
}

export class LidMappingStore {
  private readonly pnToLid = new Map<string, string>();
  private readonly lidToPn = new Map<string, string>();

  rememberMapping(pnJid: unknown, lidJid: unknown): boolean {
    const pn = canonicalizeJid(pnJid, S_WHATSAPP_NET_SERVER);
    const lid = canonicalizeJid(lidJid, LID_SERVER);
    if (!pn || !lid) return false;
    this.pnToLid.set(pn, lid);
    this.lidToPn.set(lid, pn);
    return true;
  }

  ingestUpdate(update: unknown): number {
    const queue: unknown[] = [update];
    let applied = 0;

    while (queue.length) {
      const current = queue.shift();
      if (Array.isArray(current)) {
        queue.push(...current);
        continue;
      }
      if (!current || typeof current !== 'object') continue;

      const record = current as Record<string, unknown>;
      for (const key of ['mappings', 'updates', 'pnToLidMappings', 'results', 'entries']) {
        const nested = record[key];
        if (Array.isArray(nested)) queue.push(...nested);
      }

      const pairs = extractFromObject(record);
      for (const pair of pairs) {
        if (this.rememberMapping(pair.pn, pair.lid)) applied += 1;
      }
    }

    return applied;
  }

  getPnForLid(lidJid: unknown): string | null {
    const normalized = canonicalizeJid(lidJid, LID_SERVER);
    if (!normalized) return null;
    return this.lidToPn.get(normalized) ?? null;
  }

  getLidForPn(pnJid: unknown): string | null {
    const normalized = canonicalizeJid(pnJid, S_WHATSAPP_NET_SERVER);
    if (!normalized) return null;
    return this.pnToLid.get(normalized) ?? null;
  }

  resolveRemoteJid(primary: string | null | undefined, alternate?: string | null | undefined): string | null {
    return resolveJidInternal(primary, alternate, this, S_WHATSAPP_NET_SERVER);
  }

  resolveParticipantJid(primary: string | null | undefined, alternate?: string | null | undefined): string | null {
    return resolveJidInternal(primary, alternate, this, S_WHATSAPP_NET_SERVER);
  }
}

export function resolveJid(
  primary: string | null | undefined,
  alternate: string | null | undefined,
  store: LidMappingStore | null | undefined,
  defaultServer: JidServer | null = S_WHATSAPP_NET_SERVER,
): string | null {
  return resolveJidInternal(primary, alternate, store ?? null, defaultServer);
}

export function isLidJid(value: string | null | undefined): boolean {
  return typeof value === 'string' ? Boolean(isLidUser(value)) : false;
}<|MERGE_RESOLUTION|>--- conflicted
+++ resolved
@@ -1,8 +1,6 @@
 import type Long from 'long';
-<<<<<<< HEAD
 import type { JidServer } from '@whiskeysockets/baileys';
 import { jidDecode, jidEncode, isLidUser } from '@whiskeysockets/baileys/lib/WABinary/jid-utils.js';
-=======
 import {
   jidDecode,
   jidEncode,
@@ -12,7 +10,6 @@
 
 const S_WHATSAPP_NET_SERVER: JidServer = 's.whatsapp.net';
 const LID_SERVER: JidServer = 'lid';
->>>>>>> 025d615e
 
 function toStringId(value: unknown): string | null {
   if (typeof value === 'string') {
