import type {
  AnyMessageContent,
  BaileysEventMap,
  WAMessage,
  WASocket,
} from '@whiskeysockets/baileys';
import type Long from 'long';
import pino from 'pino';
import { mapLeadFromMessage } from '../services/leadMapper.js';
import type { LeadInfo } from '../services/leadMapper.js';
import { WebhookClient } from '../services/webhook.js';
import { getSendTimeoutMs } from '../utils.js';
<<<<<<< HEAD
import type { BrokerEventStore } from '../broker/eventStore.js';
import {
  extractMessageText,
  extractMessageType,
  filterClientMessages,
} from './messageUtils.js';
=======
import type { BrokerEventDirection, BrokerEventStore } from '../broker/eventStore.js';
>>>>>>> c2e97588

export interface SendTextOptions {
  timeoutMs?: number;
  messageOptions?: Parameters<WASocket['sendMessage']>[2];
}

export interface TemplateButtonOption {
  id: string;
  title: string;
}

export interface SendButtonsPayload {
  text: string;
  footer?: string;
  buttons: TemplateButtonOption[];
}

export interface ListOptionPayload {
  id: string;
  title: string;
  description?: string;
}

export interface ListSectionPayload {
  title?: string;
  options: ListOptionPayload[];
}

export interface SendListPayload {
  text: string;
  buttonText: string;
  title?: string;
  footer?: string;
  sections: ListSectionPayload[];
}

export const MAX_MEDIA_BYTES = 16 * 1024 * 1024;

export type MediaMessageType = 'image' | 'video' | 'audio' | 'document';

export interface MediaPayload {
  url?: string | null;
  base64?: string | null;
  mimetype?: string | null;
  fileName?: string | null;
  ptt?: boolean | null;
  gifPlayback?: boolean | null;
}

export interface SendMediaOptions extends SendTextOptions {
  caption?: string | null;
  mimetype?: string | null;
  fileName?: string | null;
  ptt?: boolean | null;
  gifPlayback?: boolean | null;
}

export interface BuiltMediaContent {
  content: AnyMessageContent;
  mimetype: string | null;
  fileName: string | null;
  size: number | null;
  source: 'base64' | 'url';
}

interface ContactPayload {
  owner: LeadInfo['owner'];
  remoteJid: string | null;
  participant: string | null;
  phone: string | null;
  displayName: string | null;
  isGroup: boolean;
}

type StructuredMessagePayload = {
  id: string | null;
  messageId: string | null;
  chatId: string | null;
  type: string | null;
  conversation: string | null;
} & Record<string, unknown>;

type EventMetadata = {
  timestamp: string;
  broker: {
    direction: BrokerEventDirection;
    type: string;
  };
} & Record<string, unknown>;

interface StructuredMessageEventPayload {
  instanceId: string;
  contact: ContactPayload;
  message: StructuredMessagePayload;
  metadata: EventMetadata;
}

const DEFAULT_DOCUMENT_MIMETYPE = 'application/octet-stream';

function createError(code: string, message?: string): Error {
  const err = new Error(message ?? code);
  (err as Error & { code?: string }).code = code;
  return err;
}

function sanitizeString(value: unknown): string {
  return typeof value === 'string' ? value.trim() : '';
}

function extractBase64(value: string): { buffer: Buffer; mimetype: string | null } {
  const trimmed = value.trim();
  const match = trimmed.match(/^data:(?<mime>[^;]+);base64,(?<data>.+)$/);
  const base64Data = match?.groups?.data ?? trimmed;
  const mime = match?.groups?.mime ?? null;

  try {
    const buffer = Buffer.from(base64Data, 'base64');
    if (!buffer.length) {
      throw createError('media_base64_invalid', 'base64 payload is empty');
    }
    return { buffer, mimetype: mime };
  } catch (err) {
    throw createError('media_base64_invalid', (err as Error).message);
  }
}

export function buildMediaMessageContent(
  type: MediaMessageType,
  media: MediaPayload,
  options: SendMediaOptions = {},
): BuiltMediaContent {
  const url = sanitizeString(media.url);
  const base64 = sanitizeString(media.base64);

  if (!url && !base64) {
    throw createError('media_source_missing', 'media.url ou media.base64 são obrigatórios');
  }

  let source: Buffer | { url: string };
  let size: number | null = null;
  let detectedMime: string | null = null;

  if (base64) {
    const { buffer, mimetype } = extractBase64(base64);
    if (buffer.length > MAX_MEDIA_BYTES) {
      throw createError('media_too_large', 'arquivo excede o tamanho máximo permitido');
    }
    source = buffer;
    size = buffer.length;
    detectedMime = mimetype;
  } else {
    try {
      const parsed = new URL(url);
      if (!['http:', 'https:'].includes(parsed.protocol)) {
        throw createError('media_url_invalid', 'apenas URLs http(s) são aceitas');
      }
    } catch (err) {
      if ((err as Error & { code?: string }).code === 'media_url_invalid') {
        throw err;
      }
      throw createError('media_url_invalid', (err as Error).message);
    }
    source = { url };
  }

  const rawMime =
    sanitizeString(options.mimetype) || sanitizeString(media.mimetype) || (detectedMime ?? '');
  let finalMime: string | null = rawMime || null;
  const fileName = sanitizeString(options.fileName) || sanitizeString(media.fileName) || null;
  const caption = sanitizeString(options.caption);
  const ptt = Boolean(options.ptt ?? media.ptt ?? false);
  const gifPlayback = Boolean(options.gifPlayback ?? media.gifPlayback ?? false);

  let content: AnyMessageContent;

  switch (type) {
    case 'image': {
      const image: AnyMessageContent = { image: source };
      if (caption) (image as any).caption = caption;
      if (finalMime) (image as any).mimetype = finalMime;
      content = image;
      break;
    }
    case 'video': {
      const video: AnyMessageContent = { video: source };
      if (caption) (video as any).caption = caption;
      if (finalMime) (video as any).mimetype = finalMime;
      if (gifPlayback) (video as any).gifPlayback = true;
      content = video;
      break;
    }
    case 'audio': {
      const audio: AnyMessageContent = { audio: source };
      if (finalMime) (audio as any).mimetype = finalMime;
      if (ptt) (audio as any).ptt = true;
      content = audio;
      break;
    }
    case 'document': {
      const documentMime = finalMime || DEFAULT_DOCUMENT_MIMETYPE;
      const document: AnyMessageContent = { document: source, mimetype: documentMime } as AnyMessageContent;
      if (caption) (document as any).caption = caption;
      if (fileName) (document as any).fileName = fileName;
      content = document;
      finalMime = documentMime;
      break;
    }
    default:
      throw createError('media_type_unsupported', `tipo de mídia não suportado: ${type}`);
  }

  return {
    content,
    mimetype: finalMime,
    fileName,
    size,
    source: base64 ? 'base64' : 'url',
  };
}

function toIsoDate(timestamp?: number | Long | bigint | null): string {
  if (timestamp == null) return new Date().toISOString();

  let millis: number | null = null;

  if (typeof timestamp === 'number') {
    if (Number.isFinite(timestamp)) {
      millis = timestamp > 1e12 ? timestamp : timestamp * 1000;
    }
  } else if (typeof timestamp === 'bigint') {
    const asNumber = Number(timestamp);
    if (Number.isFinite(asNumber)) {
      millis = asNumber > 1e12 ? asNumber : asNumber * 1000;
    }
  } else if (typeof timestamp === 'object' && timestamp !== null) {
    const longValue = timestamp as Long;
    if (typeof longValue.toNumber === 'function') {
      const candidate = longValue.toNumber();
      if (Number.isFinite(candidate)) {
        millis = candidate > 1e12 ? candidate : candidate * 1000;
      }
    }
  }

  if (millis == null) return new Date().toISOString();
  return new Date(millis).toISOString();
}

function buildContactPayload(lead: LeadInfo): ContactPayload {
  return {
    owner: lead.owner,
    remoteJid: lead.remoteJid,
    participant: lead.participant ?? null,
    phone: lead.phone ?? null,
    displayName: lead.displayName ?? null,
    isGroup: lead.isGroup,
  };
}

export interface MessageServiceOptions {
  eventStore?: BrokerEventStore;
  instanceId: string;
}

export class MessageService {
  private readonly eventStore?: BrokerEventStore;
  private readonly instanceId: string;

  constructor(
    private readonly sock: WASocket,
    private readonly webhook: WebhookClient,
    private readonly logger: pino.Logger,
    options: MessageServiceOptions,
  ) {
    this.eventStore = options.eventStore;
    this.instanceId = options.instanceId;
  }

  async sendText(jid: string, text: string, options: SendTextOptions = {}): Promise<WAMessage> {
    const message = await this.sendMessageWithTimeout(jid, { text }, options);
    await this.emitOutboundMessage(message, { text });
    return message;
  }

  async sendButtons(
    jid: string,
    payload: SendButtonsPayload,
    options: SendTextOptions = {},
  ): Promise<WAMessage> {
    const templateButtons = payload.buttons.map((button, index) => ({
      index: index + 1,
      quickReplyButton: {
        id: button.id,
        displayText: button.title,
      },
    }));

    const content = {
      text: payload.text,
      footer: payload.footer,
      templateButtons,
    } as const;

    const message = await this.sendMessageWithTimeout(jid, content, options);

    const interactive: Record<string, unknown> = {
      type: 'buttons',
      buttons: payload.buttons.map((button) => ({ ...button })),
    };
    if (payload.footer) {
      interactive.footer = payload.footer;
    }

    await this.emitOutboundMessage(message, { text: payload.text, interactive });
    return message;
  }

  async sendList(
    jid: string,
    payload: SendListPayload,
    options: SendTextOptions = {},
  ): Promise<WAMessage> {
    const sections = payload.sections.map((section) => ({
      title: section.title,
      rows: section.options.map((option) => ({
        rowId: option.id,
        title: option.title,
        description: option.description,
      })),
    }));

    const content = {
      text: payload.text,
      footer: payload.footer,
      list: {
        title: payload.title,
        buttonText: payload.buttonText,
        description: payload.text,
        footer: payload.footer,
        sections,
      },
    } as const;

    const message = await this.sendMessageWithTimeout(jid, content, options);

    const interactive: Record<string, unknown> = {
      type: 'list',
      buttonText: payload.buttonText,
      sections: payload.sections.map((section) => ({
        ...(section.title ? { title: section.title } : {}),
        options: section.options.map((option) => ({
          id: option.id,
          title: option.title,
          ...(option.description ? { description: option.description } : {}),
        })),
      })),
    };

    if (payload.title) {
      interactive.title = payload.title;
    }
    if (payload.footer) {
      interactive.footer = payload.footer;
    }

    await this.emitOutboundMessage(message, { text: payload.text, interactive });
    return message;
  }

  async sendMedia(
    jid: string,
    type: MediaMessageType,
    media: MediaPayload,
    options: SendMediaOptions = {},
  ): Promise<WAMessage> {
    const timeoutMs = options.timeoutMs ?? getSendTimeoutMs();
    const built = buildMediaMessageContent(type, media, options);

    const sendPromise = this.sock.sendMessage(jid, built.content, options.messageOptions);

    let timeoutHandle: NodeJS.Timeout | undefined;
    const message = await (timeoutMs
      ? (Promise.race([
          sendPromise,
          new Promise<WAMessage>((_, reject) => {
            timeoutHandle = setTimeout(() => reject(new Error('send timeout')), timeoutMs);
          }),
        ]) as Promise<WAMessage>)
      : sendPromise);

    if (timeoutHandle) clearTimeout(timeoutHandle);

    const caption = sanitizeString(options.caption);

    const eventPayload = this.createStructuredPayload(
      message,
      'outbound',
      'MESSAGE_OUTBOUND',
      {
        conversation: caption || null,
        media: {
          type,
          caption: caption || null,
          mimetype: built.mimetype,
          fileName: built.fileName,
          source: built.source,
          size: built.size,
        },
      },
    );

    if (this.eventStore) {
      this.eventStore.enqueue({
        instanceId: this.instanceId,
        direction: 'outbound',
        type: 'MESSAGE_OUTBOUND',
        payload: eventPayload,
      });
    }

    await this.webhook.emit('MESSAGE_OUTBOUND', eventPayload);

    return message;
  }

  async onMessagesUpsert(event: BaileysEventMap['messages.upsert']): Promise<void> {
    const inbound = filterClientMessages(event.messages);
    if (inbound.length) {
      await this.onInbound(inbound);
    }
  }

  async onInbound(messages: WAMessage[]): Promise<void> {
    const filtered = filterClientMessages(messages);
    for (const message of filtered) {
      try {
        const eventPayload = this.createStructuredPayload(
          message,
          'inbound',
          'MESSAGE_INBOUND',
        );

        if (this.eventStore) {
          this.eventStore.enqueue({
            instanceId: this.instanceId,
            direction: 'inbound',
            type: 'MESSAGE_INBOUND',
            payload: eventPayload,
          });
        }

        await this.webhook.emit('MESSAGE_INBOUND', eventPayload);
      } catch (err) {
        this.logger.warn({ err }, 'message.inbound.emit.failed');
      }
    }
  }

  private async sendMessageWithTimeout(
    jid: string,
    content: Parameters<WASocket['sendMessage']>[1],
    options: SendTextOptions,
  ): Promise<WAMessage> {
    const timeoutMs = options.timeoutMs ?? getSendTimeoutMs();
    const sendPromise = this.sock.sendMessage(jid, content, options.messageOptions);

    let timeoutHandle: NodeJS.Timeout | undefined;
    const message = await (timeoutMs
      ? (Promise.race([
          sendPromise,
          new Promise<WAMessage>((_, reject) => {
            timeoutHandle = setTimeout(() => reject(new Error('send timeout')), timeoutMs);
          }),
        ]) as Promise<WAMessage>)
      : sendPromise);

    if (timeoutHandle) clearTimeout(timeoutHandle);

    return message;
  }

  private async emitOutboundMessage(
    message: WAMessage,
    extras: Record<string, unknown> = {},
  ): Promise<void> {
    const overrides: Record<string, unknown> = {};

    if ('text' in extras) {
      overrides.conversation = typeof extras.text === 'string' ? extras.text : null;
    }

    if ('interactive' in extras) {
      overrides.interactive = extras.interactive;
    }

    const eventPayload = this.createStructuredPayload(
      message,
      'outbound',
      'MESSAGE_OUTBOUND',
      overrides,
    );

    if (this.eventStore) {
      this.eventStore.enqueue({
        instanceId: this.instanceId,
        direction: 'outbound',
        type: 'MESSAGE_OUTBOUND',
        payload: eventPayload,
      });
    }

    await this.webhook.emit('MESSAGE_OUTBOUND', eventPayload);
  }

  private createStructuredPayload(
    message: WAMessage,
    direction: BrokerEventDirection,
    eventType: string,
    messageOverrides: Record<string, unknown> = {},
  ): StructuredMessageEventPayload {
    const lead = mapLeadFromMessage(message);
    const contact = buildContactPayload(lead);
    const messageId = message.key?.id ?? null;
    const chatId = message.key?.remoteJid ?? null;
    const conversationFromMessage = extractMessageText(message);

    const baseMessage: StructuredMessagePayload = {
      id: messageId,
      messageId,
      chatId,
      type: extractMessageType(message),
      conversation: conversationFromMessage,
    };

    const structuredMessage = {
      ...baseMessage,
      ...messageOverrides,
    } as StructuredMessagePayload;

    if (structuredMessage.conversation == null) {
      structuredMessage.conversation = conversationFromMessage;
    }

    const metadata: EventMetadata = {
      timestamp: toIsoDate(message.messageTimestamp),
      broker: {
        direction,
        type: eventType,
      },
    };

    return {
      instanceId: this.instanceId,
      contact,
      message: structuredMessage,
      metadata,
    };
  }
}<|MERGE_RESOLUTION|>--- conflicted
+++ resolved
@@ -10,16 +10,13 @@
 import type { LeadInfo } from '../services/leadMapper.js';
 import { WebhookClient } from '../services/webhook.js';
 import { getSendTimeoutMs } from '../utils.js';
-<<<<<<< HEAD
 import type { BrokerEventStore } from '../broker/eventStore.js';
 import {
   extractMessageText,
   extractMessageType,
   filterClientMessages,
 } from './messageUtils.js';
-=======
 import type { BrokerEventDirection, BrokerEventStore } from '../broker/eventStore.js';
->>>>>>> c2e97588
 
 export interface SendTextOptions {
   timeoutMs?: number;
