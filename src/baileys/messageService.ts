import type {
  AnyMessageContent,
  BaileysEventMap,
  WAMessage,
  WASocket,
} from '@whiskeysockets/baileys';
import type Long from 'long';
import pino from 'pino';
import { buildContactPayload, mapLeadFromMessage } from '../services/leadMapper.js';
import type { ContactPayload } from '../services/leadMapper.js';
import { WebhookClient } from '../services/webhook.js';
import { getSendTimeoutMs } from '../utils.js';
import {
  extractMessageText,
  extractMessageType,
  filterClientMessages,
  getNormalizedMessageContent,
} from './messageUtils.js';
import type {
  BrokerEventDirection,
  BrokerEventPayload,
  BrokerEventStore,
} from '../broker/eventStore.js';

export interface SendTextOptions {
  timeoutMs?: number;
  messageOptions?: Parameters<WASocket['sendMessage']>[2];
}

export interface TemplateButtonOption {
  id: string;
  title: string;
}

export interface SendButtonsPayload {
  text: string;
  footer?: string;
  buttons: TemplateButtonOption[];
}

export interface ListOptionPayload {
  id: string;
  title: string;
  description?: string;
}

export interface ListSectionPayload {
  title?: string;
  options: ListOptionPayload[];
}

export interface SendListPayload {
  text: string;
  buttonText: string;
  title?: string;
  footer?: string;
  sections: ListSectionPayload[];
}

export const MAX_MEDIA_BYTES = 16 * 1024 * 1024;

export type MediaMessageType = 'image' | 'video' | 'audio' | 'document';

export interface MediaPayload {
  url?: string | null;
  base64?: string | null;
  mimetype?: string | null;
  fileName?: string | null;
  ptt?: boolean | null;
  gifPlayback?: boolean | null;
}

export interface SendMediaOptions extends SendTextOptions {
  caption?: string | null;
  mimetype?: string | null;
  fileName?: string | null;
  ptt?: boolean | null;
  gifPlayback?: boolean | null;
}

export interface BuiltMediaContent {
  content: AnyMessageContent;
  mimetype: string | null;
  fileName: string | null;
  size: number | null;
  source: 'base64' | 'url';
}

interface InteractivePayload {
  type: string;
  [key: string]: unknown;
}

interface MediaMetadataPayload {
  mediaType: string | null;
  mimetype: string | null;
  fileName: string | null;
  size: number | null;
  caption: string | null;
  [key: string]: unknown;
}

interface StructuredMessagePayload {
  id: string | null;
  chatId: string | null;
  type: string | null;
  text: string | null;
  interactive?: InteractivePayload | null;
  media?: MediaMetadataPayload | null;
}

type StructuredMessageOverrides = Partial<Omit<StructuredMessagePayload, 'id' | 'chatId'>>;

interface EventMetadata {
  timestamp: string;
  broker: {
    direction: BrokerEventDirection;
    type: string;
  };
  source: string;
}

interface StructuredMessageEventPayload extends BrokerEventPayload {
  contact: ContactPayload;
  message: StructuredMessagePayload;
  metadata: EventMetadata;
}

const DEFAULT_DOCUMENT_MIMETYPE = 'application/octet-stream';

function createError(code: string, message?: string): Error {
  const err = new Error(message ?? code);
  (err as Error & { code?: string }).code = code;
  return err;
}

function sanitizeString(value: unknown): string {
  return typeof value === 'string' ? value.trim() : '';
}

function extractBase64(value: string): { buffer: Buffer; mimetype: string | null } {
  const trimmed = value.trim();
  const match = trimmed.match(/^data:(?<mime>[^;]+);base64,(?<data>.+)$/);
  const base64Data = match?.groups?.data ?? trimmed;
  const mime = match?.groups?.mime ?? null;

  try {
    const buffer = Buffer.from(base64Data, 'base64');
    if (!buffer.length) {
      throw createError('media_base64_invalid', 'base64 payload is empty');
    }
    return { buffer, mimetype: mime };
  } catch (err) {
    throw createError('media_base64_invalid', (err as Error).message);
  }
}

export function buildMediaMessageContent(
  type: MediaMessageType,
  media: MediaPayload,
  options: SendMediaOptions = {},
): BuiltMediaContent {
  const url = sanitizeString(media.url);
  const base64 = sanitizeString(media.base64);

  if (!url && !base64) {
    throw createError('media_source_missing', 'media.url ou media.base64 são obrigatórios');
  }

  let source: Buffer | { url: string };
  let size: number | null = null;
  let detectedMime: string | null = null;

  if (base64) {
    const { buffer, mimetype } = extractBase64(base64);
    if (buffer.length > MAX_MEDIA_BYTES) {
      throw createError('media_too_large', 'arquivo excede o tamanho máximo permitido');
    }
    source = buffer;
    size = buffer.length;
    detectedMime = mimetype;
  } else {
    try {
      const parsed = new URL(url);
      if (!['http:', 'https:'].includes(parsed.protocol)) {
        throw createError('media_url_invalid', 'apenas URLs http(s) são aceitas');
      }
    } catch (err) {
      if ((err as Error & { code?: string }).code === 'media_url_invalid') {
        throw err;
      }
      throw createError('media_url_invalid', (err as Error).message);
    }
    source = { url };
  }

  const rawMime =
    sanitizeString(options.mimetype) || sanitizeString(media.mimetype) || (detectedMime ?? '');
  let finalMime: string | null = rawMime || null;
  const fileName = sanitizeString(options.fileName) || sanitizeString(media.fileName) || null;
  const caption = sanitizeString(options.caption);
  const ptt = Boolean(options.ptt ?? media.ptt ?? false);
  const gifPlayback = Boolean(options.gifPlayback ?? media.gifPlayback ?? false);

  let content: AnyMessageContent;

  switch (type) {
    case 'image': {
      const image: AnyMessageContent = { image: source };
      if (caption) (image as any).caption = caption;
      if (finalMime) (image as any).mimetype = finalMime;
      content = image;
      break;
    }
    case 'video': {
      const video: AnyMessageContent = { video: source };
      if (caption) (video as any).caption = caption;
      if (finalMime) (video as any).mimetype = finalMime;
      if (gifPlayback) (video as any).gifPlayback = true;
      content = video;
      break;
    }
    case 'audio': {
      const audio: AnyMessageContent = { audio: source };
      if (finalMime) (audio as any).mimetype = finalMime;
      if (ptt) (audio as any).ptt = true;
      content = audio;
      break;
    }
    case 'document': {
      const documentMime = finalMime || DEFAULT_DOCUMENT_MIMETYPE;
      const document: AnyMessageContent = { document: source, mimetype: documentMime } as AnyMessageContent;
      if (caption) (document as any).caption = caption;
      if (fileName) (document as any).fileName = fileName;
      content = document;
      finalMime = documentMime;
      break;
    }
    default:
      throw createError('media_type_unsupported', `tipo de mídia não suportado: ${type}`);
  }

  return {
    content,
    mimetype: finalMime,
    fileName,
    size,
    source: base64 ? 'base64' : 'url',
  };
}

function toIsoDate(timestamp?: number | Long | bigint | null): string {
  if (timestamp == null) return new Date().toISOString();

  let millis: number | null = null;

  if (typeof timestamp === 'number') {
    if (Number.isFinite(timestamp)) {
      millis = timestamp > 1e12 ? timestamp : timestamp * 1000;
    }
  } else if (typeof timestamp === 'bigint') {
    const asNumber = Number(timestamp);
    if (Number.isFinite(asNumber)) {
      millis = asNumber > 1e12 ? asNumber : asNumber * 1000;
    }
  } else if (typeof timestamp === 'object' && timestamp !== null) {
    const longValue = timestamp as Long;
    if (typeof longValue.toNumber === 'function') {
      const candidate = longValue.toNumber();
      if (Number.isFinite(candidate)) {
        millis = candidate > 1e12 ? candidate : candidate * 1000;
      }
    }
  }

  if (millis == null) return new Date().toISOString();
  return new Date(millis).toISOString();
}

function toSafeNumber(value: unknown): number | null {
  if (value == null) return null;
  if (typeof value === 'number') return Number.isFinite(value) ? value : null;
  if (typeof value === 'string') {
    const parsed = Number(value);
    return Number.isFinite(parsed) ? parsed : null;
  }
  if (typeof value === 'bigint') {
    const parsed = Number(value);
    return Number.isFinite(parsed) ? parsed : null;
  }
  if (typeof value === 'object' && value !== null && typeof (value as Long).toNumber === 'function') {
    const parsed = (value as Long).toNumber();
    return Number.isFinite(parsed) ? parsed : null;
  }
  return null;
}

function normalizeMessageType(rawType: string | null): string | null {
  if (!rawType) return null;
  switch (rawType) {
    case 'conversation':
    case 'extendedTextMessage':
      return 'text';
    case 'buttonsMessage':
      return 'buttons';
    case 'listMessage':
      return 'list';
    case 'templateButtonReplyMessage':
    case 'buttonsResponseMessage':
      return 'buttons_response';
    case 'listResponseMessage':
      return 'list_response';
    case 'interactiveResponseMessage':
      return 'interactive';
    case 'imageMessage':
    case 'videoMessage':
    case 'audioMessage':
    case 'documentMessage':
    case 'documentWithCaptionMessage':
    case 'stickerMessage':
      return 'media';
    case 'locationMessage':
    case 'liveLocationMessage':
      return 'location';
    case 'contactMessage':
    case 'contactsArrayMessage':
      return 'contact';
    case 'pollCreationMessage':
    case 'pollCreationMessageV2':
    case 'pollCreationMessageV3':
      return 'poll';
    default:
      return rawType;
  }
}

<<<<<<< HEAD
function getOptionalString(source: unknown, key: string): string | null {
  if (!source || typeof source !== 'object') return null;
  const value = (source as Record<string, unknown>)[key];
  if (typeof value !== 'string') return null;
  const trimmed = value.trim();
  return trimmed ? trimmed : null;
}

=======
>>>>>>> 95c26742
function buildInteractivePayloadFromMessage(message: WAMessage): InteractivePayload | null {
  const content = getNormalizedMessageContent(message);
  if (!content) return null;

  const buttonsResponse = content.buttonsResponseMessage;
  if (buttonsResponse) {
    return {
      type: 'buttons_response',
      id: buttonsResponse.selectedButtonId ?? null,
      title: buttonsResponse.selectedDisplayText ?? null,
    };
  }

  const templateReply = content.templateButtonReplyMessage;
  if (templateReply) {
    return {
      type: 'buttons_response',
      id: templateReply.selectedId ?? null,
      title: templateReply.selectedDisplayText ?? null,
    };
  }

  const listResponse = content.listResponseMessage;
  if (listResponse) {
    const interactive: InteractivePayload = {
      type: 'list_response',
      id: listResponse.singleSelectReply?.selectedRowId ?? null,
    };
    const title = listResponse.title ?? listResponse.singleSelectReply?.selectedRowId ?? null;
    if (title) interactive.title = title;
    if (listResponse.description) interactive.description = listResponse.description;
    if (listResponse.singleSelectReply?.selectedRowId) {
      interactive.rowId = listResponse.singleSelectReply.selectedRowId;
    }
<<<<<<< HEAD
=======
    if (listResponse.singleSelectReply?.selectedRowTitle) {
      interactive.rowTitle = listResponse.singleSelectReply.selectedRowTitle;
    }
>>>>>>> 95c26742
    return interactive;
  }

  const interactiveResponse = content.interactiveResponseMessage?.nativeFlowResponseMessage;
  if (interactiveResponse) {
    const interactive: InteractivePayload = {
      type: 'interactive_response',
    };
    const params = interactiveResponse.paramsJson;
    if (typeof params === 'string') {
      try {
        interactive.params = JSON.parse(params);
      } catch (_err) {
        interactive.params = params;
      }
    }
<<<<<<< HEAD
    if (interactiveResponse.name) {
      interactive.name = interactiveResponse.name;
=======
    if (interactiveResponse.id) {
      interactive.id = interactiveResponse.id;
>>>>>>> 95c26742
    }
    return interactive;
  }

  return null;
}

function buildMediaPayloadFromMessage(message: WAMessage): MediaMetadataPayload | null {
  const content = getNormalizedMessageContent(message);
  if (!content) return null;

  const image = content.imageMessage;
  if (image) {
    const media: MediaMetadataPayload = {
      mediaType: 'image',
      mimetype: image.mimetype ?? null,
<<<<<<< HEAD
      fileName: getOptionalString(image, 'fileName'),
=======
      fileName: image.fileName ?? null,
>>>>>>> 95c26742
      size: toSafeNumber(image.fileLength),
      caption: image.caption ?? null,
    };
    if (image.width) media.width = image.width;
    if (image.height) media.height = image.height;
    return media;
  }

  const video = content.videoMessage;
  if (video) {
    const media: MediaMetadataPayload = {
      mediaType: 'video',
      mimetype: video.mimetype ?? null,
<<<<<<< HEAD
      fileName: getOptionalString(video, 'fileName'),
=======
      fileName: video.fileName ?? null,
>>>>>>> 95c26742
      size: toSafeNumber(video.fileLength),
      caption: video.caption ?? null,
    };
    if (video.seconds != null) media.seconds = video.seconds;
    if (video.gifPlayback != null) media.gifPlayback = video.gifPlayback;
    return media;
  }

  const document = content.documentMessage;
  if (document) {
    return {
      mediaType: 'document',
      mimetype: document.mimetype ?? null,
      fileName: document.fileName ?? null,
      size: toSafeNumber(document.fileLength),
      caption: document.caption ?? null,
    };
  }

  const audio = content.audioMessage;
  if (audio) {
    const media: MediaMetadataPayload = {
      mediaType: 'audio',
      mimetype: audio.mimetype ?? null,
<<<<<<< HEAD
      fileName: getOptionalString(audio, 'fileName'),
=======
      fileName: audio.fileName ?? null,
>>>>>>> 95c26742
      size: toSafeNumber(audio.fileLength),
      caption: null,
    };
    if (audio.seconds != null) media.seconds = audio.seconds;
    if (audio.ptt != null) media.ptt = audio.ptt;
    return media;
  }

  const sticker = content.stickerMessage;
  if (sticker) {
    return {
      mediaType: 'sticker',
      mimetype: sticker.mimetype ?? null,
<<<<<<< HEAD
      fileName: getOptionalString(sticker, 'fileName'),
=======
      fileName: null,
>>>>>>> 95c26742
      size: toSafeNumber(sticker.fileLength),
      caption: null,
    };
  }

  const location = content.liveLocationMessage ?? content.locationMessage;
  if (location) {
    const media: MediaMetadataPayload = {
      mediaType: 'location',
      mimetype: null,
      fileName: null,
      size: null,
<<<<<<< HEAD
      caption: getOptionalString(location, 'caption')
        ?? getOptionalString(location, 'name')
        ?? getOptionalString(location, 'address'),
=======
      caption: location.name ?? location.address ?? null,
>>>>>>> 95c26742
    };
    if (location.degreesLatitude != null) media.latitude = location.degreesLatitude;
    if (location.degreesLongitude != null) media.longitude = location.degreesLongitude;
    if ('accuracyInMeters' in location && location.accuracyInMeters != null) {
      media.accuracy = location.accuracyInMeters;
    }
    return media;
  }

  return null;
}

export interface MessageServiceOptions {
  eventStore?: BrokerEventStore;
  instanceId: string;
}

export class MessageService {
  private readonly eventStore?: BrokerEventStore;
  private readonly instanceId: string;

  constructor(
    private readonly sock: WASocket,
    private readonly webhook: WebhookClient,
    private readonly logger: pino.Logger,
    options: MessageServiceOptions,
  ) {
    this.eventStore = options.eventStore;
    this.instanceId = options.instanceId;
  }

  async sendText(jid: string, text: string, options: SendTextOptions = {}): Promise<WAMessage> {
    const message = await this.sendMessageWithTimeout(jid, { text }, options);
    await this.emitOutboundMessage(message, { text, type: 'text' });
    return message;
  }

  async sendButtons(
    jid: string,
    payload: SendButtonsPayload,
    options: SendTextOptions = {},
  ): Promise<WAMessage> {
    const templateButtons = payload.buttons.map((button, index) => ({
      index: index + 1,
      quickReplyButton: {
        id: button.id,
        displayText: button.title,
      },
    }));

    const content = {
      text: payload.text,
      footer: payload.footer,
      templateButtons,
    } as const;

    const message = await this.sendMessageWithTimeout(jid, content, options);

    const interactive: InteractivePayload = {
      type: 'buttons',
      buttons: payload.buttons.map((button) => ({ ...button })),
    };
    if (payload.footer) {
      interactive.footer = payload.footer;
    }

    await this.emitOutboundMessage(message, { text: payload.text, interactive, type: 'buttons' });
    return message;
  }

  async sendList(
    jid: string,
    payload: SendListPayload,
    options: SendTextOptions = {},
  ): Promise<WAMessage> {
    const sections = payload.sections.map((section) => ({
      title: section.title,
      rows: section.options.map((option) => ({
        rowId: option.id,
        title: option.title,
        description: option.description,
      })),
    }));

    const content = {
      text: payload.text,
      footer: payload.footer,
      list: {
        title: payload.title,
        buttonText: payload.buttonText,
        description: payload.text,
        footer: payload.footer,
        sections,
      },
    } as const;

    const message = await this.sendMessageWithTimeout(jid, content, options);

    const interactive: InteractivePayload = {
      type: 'list',
      buttonText: payload.buttonText,
      sections: payload.sections.map((section) => ({
        ...(section.title ? { title: section.title } : {}),
        options: section.options.map((option) => ({
          id: option.id,
          title: option.title,
          ...(option.description ? { description: option.description } : {}),
        })),
      })),
    };

    if (payload.title) {
      interactive.title = payload.title;
    }
    if (payload.footer) {
      interactive.footer = payload.footer;
    }

    await this.emitOutboundMessage(message, { text: payload.text, interactive, type: 'list' });
    return message;
  }

  async sendMedia(
    jid: string,
    type: MediaMessageType,
    media: MediaPayload,
    options: SendMediaOptions = {},
  ): Promise<WAMessage> {
    const timeoutMs = options.timeoutMs ?? getSendTimeoutMs();
    const built = buildMediaMessageContent(type, media, options);

    const sendPromise = this.sock.sendMessage(jid, built.content, options.messageOptions);

    let timeoutHandle: NodeJS.Timeout | undefined;
    const message = await (timeoutMs
      ? (Promise.race([
          sendPromise,
          new Promise<WAMessage>((_, reject) => {
            timeoutHandle = setTimeout(() => reject(new Error('send timeout')), timeoutMs);
          }),
        ]) as Promise<WAMessage>)
      : sendPromise);

    if (timeoutHandle) clearTimeout(timeoutHandle);

    const caption = sanitizeString(options.caption);

    await this.emitOutboundMessage(message, {
      text: caption || null,
      type: 'media',
      media: {
        mediaType: type,
        caption: caption || null,
        mimetype: built.mimetype,
        fileName: built.fileName,
        size: built.size,
      },
    });

    return message;
  }

  async onMessagesUpsert(event: BaileysEventMap['messages.upsert']): Promise<void> {
    const inbound = filterClientMessages(event.messages);
    if (inbound.length) {
      await this.onInbound(inbound);
    }
  }

  async onInbound(messages: WAMessage[]): Promise<void> {
    const filtered = filterClientMessages(messages);
    for (const message of filtered) {
      try {
        const eventPayload = this.createStructuredPayload(message, 'inbound');

        if (this.eventStore) {
          this.eventStore.enqueue({
            instanceId: this.instanceId,
            direction: 'inbound',
            type: 'MESSAGE_INBOUND',
            payload: eventPayload,
          });
        }

        await this.webhook.emit('MESSAGE_INBOUND', eventPayload);
      } catch (err) {
        this.logger.warn({ err }, 'message.inbound.emit.failed');
      }
    }
  }

  private async sendMessageWithTimeout(
    jid: string,
    content: Parameters<WASocket['sendMessage']>[1],
    options: SendTextOptions,
  ): Promise<WAMessage> {
    const timeoutMs = options.timeoutMs ?? getSendTimeoutMs();
    const sendPromise = this.sock.sendMessage(jid, content, options.messageOptions);

    let timeoutHandle: NodeJS.Timeout | undefined;
    const message = await (timeoutMs
      ? (Promise.race([
          sendPromise,
          new Promise<WAMessage>((_, reject) => {
            timeoutHandle = setTimeout(() => reject(new Error('send timeout')), timeoutMs);
          }),
        ]) as Promise<WAMessage>)
      : sendPromise);

    if (timeoutHandle) clearTimeout(timeoutHandle);

    return message;
  }

  private async emitOutboundMessage(
    message: WAMessage,
    extras: StructuredMessageOverrides = {},
  ): Promise<void> {
    const overrides: StructuredMessageOverrides = {};

    if ('text' in extras) {
      const text = extras.text;
      overrides.text = typeof text === 'string' ? text : text == null ? null : String(text);
    }

    if ('interactive' in extras) {
      overrides.interactive = extras.interactive ?? null;
    }

    if ('media' in extras) {
      overrides.media = extras.media ?? null;
    }

    if ('type' in extras) {
      overrides.type = extras.type ?? null;
    }

    const eventPayload = this.createStructuredPayload(message, 'outbound', overrides);

    if (this.eventStore) {
      this.eventStore.enqueue({
        instanceId: this.instanceId,
        direction: 'outbound',
        type: 'MESSAGE_OUTBOUND',
        payload: eventPayload,
      });
    }

    await this.webhook.emit('MESSAGE_OUTBOUND', eventPayload);
  }

  private createStructuredPayload(
    message: WAMessage,
    direction: BrokerEventDirection,
    messageOverrides: StructuredMessageOverrides = {},
  ): StructuredMessageEventPayload {
    const lead = mapLeadFromMessage(message);
    const contact = buildContactPayload(lead);
    const messageId = message.key?.id ?? null;
    const chatId = message.key?.remoteJid ?? null;
    const extractedText = extractMessageText(message);

    const text =
      Object.prototype.hasOwnProperty.call(messageOverrides, 'text')
        ? messageOverrides.text ?? null
        : extractedText ?? null;

    const interactive =
      Object.prototype.hasOwnProperty.call(messageOverrides, 'interactive')
        ? messageOverrides.interactive ?? null
        : buildInteractivePayloadFromMessage(message);

    const media =
      Object.prototype.hasOwnProperty.call(messageOverrides, 'media')
        ? messageOverrides.media ?? null
        : buildMediaPayloadFromMessage(message);

    let type: string | null;
    if (Object.prototype.hasOwnProperty.call(messageOverrides, 'type')) {
      type = messageOverrides.type ?? null;
    } else {
      type = normalizeMessageType(extractMessageType(message));
    }

    if (!type) {
      if (media) {
        type = media.mediaType ?? 'media';
      } else if (interactive) {
        type = typeof interactive.type === 'string' ? interactive.type : 'interactive';
      } else if (text) {
        type = 'text';
      }
    }

    const structuredMessage: StructuredMessagePayload = {
      id: messageId,
      chatId,
      type,
      text,
    };

    if (interactive) {
      structuredMessage.interactive = interactive;
    }

    if (media) {
      structuredMessage.media = media;
    }

    const metadata: EventMetadata = {
      timestamp: toIsoDate(message.messageTimestamp),
      broker: {
        direction,
        type: 'baileys',
      },
      source: 'baileys-acessus',
    };

    return {
      contact,
      message: structuredMessage,
      metadata,
    };
  }
}<|MERGE_RESOLUTION|>--- conflicted
+++ resolved
@@ -334,7 +334,6 @@
   }
 }
 
-<<<<<<< HEAD
 function getOptionalString(source: unknown, key: string): string | null {
   if (!source || typeof source !== 'object') return null;
   const value = (source as Record<string, unknown>)[key];
@@ -343,8 +342,6 @@
   return trimmed ? trimmed : null;
 }
 
-=======
->>>>>>> 95c26742
 function buildInteractivePayloadFromMessage(message: WAMessage): InteractivePayload | null {
   const content = getNormalizedMessageContent(message);
   if (!content) return null;
@@ -379,12 +376,9 @@
     if (listResponse.singleSelectReply?.selectedRowId) {
       interactive.rowId = listResponse.singleSelectReply.selectedRowId;
     }
-<<<<<<< HEAD
-=======
     if (listResponse.singleSelectReply?.selectedRowTitle) {
       interactive.rowTitle = listResponse.singleSelectReply.selectedRowTitle;
     }
->>>>>>> 95c26742
     return interactive;
   }
 
@@ -401,13 +395,10 @@
         interactive.params = params;
       }
     }
-<<<<<<< HEAD
     if (interactiveResponse.name) {
       interactive.name = interactiveResponse.name;
-=======
     if (interactiveResponse.id) {
       interactive.id = interactiveResponse.id;
->>>>>>> 95c26742
     }
     return interactive;
   }
@@ -424,11 +415,8 @@
     const media: MediaMetadataPayload = {
       mediaType: 'image',
       mimetype: image.mimetype ?? null,
-<<<<<<< HEAD
       fileName: getOptionalString(image, 'fileName'),
-=======
       fileName: image.fileName ?? null,
->>>>>>> 95c26742
       size: toSafeNumber(image.fileLength),
       caption: image.caption ?? null,
     };
@@ -442,11 +430,8 @@
     const media: MediaMetadataPayload = {
       mediaType: 'video',
       mimetype: video.mimetype ?? null,
-<<<<<<< HEAD
       fileName: getOptionalString(video, 'fileName'),
-=======
       fileName: video.fileName ?? null,
->>>>>>> 95c26742
       size: toSafeNumber(video.fileLength),
       caption: video.caption ?? null,
     };
@@ -471,11 +456,8 @@
     const media: MediaMetadataPayload = {
       mediaType: 'audio',
       mimetype: audio.mimetype ?? null,
-<<<<<<< HEAD
       fileName: getOptionalString(audio, 'fileName'),
-=======
       fileName: audio.fileName ?? null,
->>>>>>> 95c26742
       size: toSafeNumber(audio.fileLength),
       caption: null,
     };
@@ -489,11 +471,8 @@
     return {
       mediaType: 'sticker',
       mimetype: sticker.mimetype ?? null,
-<<<<<<< HEAD
       fileName: getOptionalString(sticker, 'fileName'),
-=======
       fileName: null,
->>>>>>> 95c26742
       size: toSafeNumber(sticker.fileLength),
       caption: null,
     };
@@ -506,13 +485,10 @@
       mimetype: null,
       fileName: null,
       size: null,
-<<<<<<< HEAD
       caption: getOptionalString(location, 'caption')
         ?? getOptionalString(location, 'name')
         ?? getOptionalString(location, 'address'),
-=======
       caption: location.name ?? location.address ?? null,
->>>>>>> 95c26742
     };
     if (location.degreesLatitude != null) media.latitude = location.degreesLatitude;
     if (location.degreesLongitude != null) media.longitude = location.degreesLongitude;
