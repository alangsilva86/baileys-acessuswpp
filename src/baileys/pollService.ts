import type {
  BaileysEventMap,
  proto,
  WAMessage,
  WAMessageUpdate,
  WASocket,
} from '@whiskeysockets/baileys';
<<<<<<< HEAD
import type Long from 'long';
=======
>>>>>>> 59231259
import { createHash } from 'crypto';
import { getAggregateVotesInPollMessage, getKeyAuthor } from '@whiskeysockets/baileys';
import pino from 'pino';
import { buildContactPayload, mapLeadFromMessage } from '../services/leadMapper.js';
import type { ContactPayload } from '../services/leadMapper.js';
import { WebhookClient } from '../services/webhook.js';
import { getSendTimeoutMs } from '../utils.js';
import { PollMessageStore } from './store.js';
import type { MessageService } from './messageService.js';
import type { BrokerEvent, BrokerEventStore } from '../broker/eventStore.js';
import { toIsoDate } from './time.js';

export interface SendPollOptions {
  selectableCount?: number;
  messageOptions?: Parameters<WASocket['sendMessage']>[2];
}

export interface PollServiceOptions {
  store?: PollMessageStore;
  feedbackTemplate?: string | null;
  messageService?: MessageService;
  eventStore?: BrokerEventStore;
  instanceId?: string;
  aggregateVotesFn?: typeof getAggregateVotesInPollMessage;
}

interface PollChoiceEventPayload {
  pollId: string;
  question: string;
  chatId: string | null;
  messageId: string;
  timestamp: string;
  voterJid: string | null;
  selectedOptions: Array<{ id: string | null; text: string | null }>;
  optionsAggregates: Array<{ id: string | null; text: string | null; votes: number }>;
  aggregates: {
    totalVoters: number;
    totalVotes: number;
    optionTotals: Array<{ id: string | null; text: string | null; votes: number }>;
  };
  contact: ContactPayload;
}

type PollUpdateWithCreationKey = proto.IPollUpdate & {
  pollCreationMessageKey?: proto.IMessageKey | null;
};

const DEFAULT_SELECTABLE_COUNT = 1;

function extractPollQuestion(message: WAMessage | undefined): string {
  return (
    message?.message?.pollCreationMessage?.name ||
    message?.message?.pollCreationMessageV2?.name ||
    message?.message?.pollCreationMessageV3?.name ||
    ''
  );
}

function normalizeOptionText(value: unknown): string | null {
  if (typeof value !== 'string') return null;
  const trimmed = value.trim();
  return trimmed ? trimmed : null;
}

function extractOptionText(option: unknown): string | null {
  if (!option || typeof option !== 'object') return null;
  const withName = option as {
    optionName?: unknown;
    name?: unknown;
  };

  const optionName = withName.optionName;
  if (typeof optionName === 'string') {
    const normalized = normalizeOptionText(optionName);
    if (normalized) return normalized;
  } else if (optionName && typeof optionName === 'object') {
    const text = (optionName as { text?: unknown }).text;
    const normalized = normalizeOptionText(typeof text === 'string' ? text : null);
    if (normalized) return normalized;
  }

  const name = withName.name;
  if (typeof name === 'string') {
    const normalized = normalizeOptionText(name);
    if (normalized) return normalized;
  } else if (name && typeof name === 'object') {
    const text = (name as { text?: unknown }).text;
    const normalized = normalizeOptionText(typeof text === 'string' ? text : null);
    if (normalized) return normalized;
  }

  return null;
}

function computeOptionHash(text: string): string {
  return createHash('sha256').update(text).digest('hex');
}

function buildOptionHashMaps(
  pollMessage: WAMessage | undefined,
): {
  hashMap: Map<string, { id: string | null; text: string | null }>;
  textToHash: Map<string, string>;
} {
  const pollCreation =
    pollMessage?.message?.pollCreationMessage ??
    pollMessage?.message?.pollCreationMessageV2 ??
    pollMessage?.message?.pollCreationMessageV3 ??
    undefined;

  const options = (pollCreation?.options ?? []) as unknown[];
  const hashMap = new Map<string, { id: string | null; text: string | null }>();
  const textToHash = new Map<string, string>();

  for (const option of options) {
    const text = extractOptionText(option);
    if (!text) continue;
    const hash = computeOptionHash(text);
    if (!hashMap.has(hash)) {
      hashMap.set(hash, { id: text, text });
    }
    if (!textToHash.has(text)) {
      textToHash.set(text, hash);
    }
  }

  return { hashMap, textToHash };
}

function buildSyntheticMessageForVoter(
  update: WAMessageUpdate,
  pollMessage: WAMessage | undefined,
  voterKey: proto.IMessageKey | null | undefined,
  voterJid: string | null,
  meId: string | undefined,
): WAMessage {
  const participant =
    voterJid ??
    voterKey?.participant ??
    update.key?.participant ??
    undefined;
  const fromMe =
    voterKey?.fromMe ??
    (meId && voterJid ? voterJid === meId : undefined) ??
    update.key?.fromMe ??
    false;

  return {
    key: {
      remoteJid: pollMessage?.key?.remoteJid,
      fromMe,
      participant,
    },
    pushName: (update as unknown as { pushName?: string }).pushName,
  } as WAMessage;
}

export class PollService {
  private readonly store: PollMessageStore;
  private readonly feedbackTemplate?: string | null;
  private readonly messageService?: MessageService;
  private readonly eventStore?: BrokerEventStore;
  private readonly instanceId: string;
  private readonly aggregateVotes: typeof getAggregateVotesInPollMessage;

  constructor(
    private readonly sock: WASocket,
    private readonly webhook: WebhookClient,
    private readonly logger: pino.Logger,
    options: PollServiceOptions = {},
  ) {
    this.store = options.store ?? new PollMessageStore();
    this.feedbackTemplate = options.feedbackTemplate ?? process.env.POLL_FEEDBACK_TEMPLATE ?? null;
    this.messageService = options.messageService;
    this.eventStore = options.eventStore;
    this.instanceId = options.instanceId ?? 'default';
    this.aggregateVotes = options.aggregateVotesFn ?? getAggregateVotesInPollMessage;
  }

  async sendPoll(
    jid: string,
    question: string,
    values: string[],
    options: SendPollOptions = {},
  ): Promise<WAMessage> {
    const selectableCount = options.selectableCount ?? DEFAULT_SELECTABLE_COUNT;
    const payload = {
      poll: {
        name: question,
        values,
        selectableCount,
      },
    } as const;

    const message = await this.sock.sendMessage(jid, payload, options.messageOptions);
    this.store.remember(message);
    return message;
  }

  async onMessageUpsert(event: BaileysEventMap['messages.upsert']): Promise<void> {
    if (!event.messages?.length) return;

    for (const message of event.messages) {
      if (
        message.message?.pollCreationMessage ||
        message.message?.pollCreationMessageV2 ||
        message.message?.pollCreationMessageV3
      ) {
        this.store.remember(message);
      }
    }
  }

  async onMessageUpdate(updates: BaileysEventMap['messages.update']): Promise<void> {
    if (!updates?.length) return;

    for (const update of updates) {
      const pollUpdates = update.update?.pollUpdates;
      if (!pollUpdates?.length) continue;

      const pollUpdate = pollUpdates[0] as PollUpdateWithCreationKey | undefined;
      const creationKey = pollUpdate?.pollCreationMessageKey ?? undefined;
      const voterKey = pollUpdate?.pollUpdateMessageKey ?? null;
      const pollMessage = this.store.get(creationKey?.id) ?? this.store.get(update.key?.id);
      const pollId = pollMessage?.key?.id;
      if (!pollId || !pollMessage) continue;

      const aggregate = this.aggregateVotes(
        { message: pollMessage.message, pollUpdates },
        this.sock.user?.id,
      );

      const messageId = update.key?.id ?? pollMessage.key?.id ?? undefined;
      if (!messageId) continue;

<<<<<<< HEAD
      const timestampSource =
        update.update?.messageTimestamp ??
        (update as Partial<{ messageTimestamp: number | Long | bigint | null }>).messageTimestamp ??
        pollMessage.messageTimestamp ??
        undefined;
      const timestamp = toIsoDate(timestampSource);
=======
      const timestamp = toIsoDate(
        update.update?.messageTimestamp ?? update.messageTimestamp ?? pollMessage.messageTimestamp,
      );
>>>>>>> 59231259

      const meId = this.sock.user?.id;
      const voterJid = voterKey
        ? ((): string | null => {
            const author = getKeyAuthor(voterKey, meId);
            return author ? author : null;
          })()
        : update.key?.participant ?? update.key?.remoteJid ?? null;

      const lead = mapLeadFromMessage(
        buildSyntheticMessageForVoter(update, pollMessage, voterKey, voterJid, meId),
      );
      const contact = buildContactPayload(lead);

      const { hashMap: optionHashMap, textToHash } = buildOptionHashMaps(pollMessage);

      const selectedOptionHashes = new Set<string>();
      for (const pollUpdateEntry of pollUpdates) {
        const selected = pollUpdateEntry?.vote?.selectedOptions;
        if (!selected) continue;
        for (const optionHash of selected) {
          if (!optionHash) continue;
          let buffer: Buffer | null = null;
          if (optionHash instanceof Uint8Array) {
            buffer = Buffer.from(optionHash);
          } else if (Array.isArray(optionHash)) {
            buffer = Buffer.from(optionHash);
          }
          if (!buffer || buffer.length === 0) continue;
          const hex = buffer.toString('hex');
          if (hex) selectedOptionHashes.add(hex);
        }
      }

      const selectedOptionsByVoter =
        voterJid
          ? aggregate
              .filter((opt) => Array.isArray(opt.voters) && opt.voters.includes(voterJid))
              .map((opt) => {
                const normalizedName = normalizeOptionText(
                  typeof opt.name === 'string' ? opt.name : null,
                );
                if (normalizedName) {
                  const optionHash = textToHash.get(normalizedName) ?? computeOptionHash(normalizedName);
                  const mapped = optionHashMap.get(optionHash);
                  if (mapped) return mapped;
                  return { id: normalizedName, text: normalizedName };
                }
                const name = typeof opt.name === 'string' ? opt.name : null;
                return { id: name, text: name };
              })
          : [];

      const selectedOptionsMap = new Map<string, { id: string | null; text: string | null }>();
      const registerSelectedOption = (
        option: { id: string | null; text: string | null } | undefined,
        hash?: string | null,
      ) => {
        if (!option) return;
        const fallbackKey = option.id ?? option.text ?? `index:${selectedOptionsMap.size}`;
        const key = hash ?? fallbackKey;
        if (!selectedOptionsMap.has(key)) {
          selectedOptionsMap.set(key, option);
        }
      };

      for (const option of selectedOptionsByVoter) {
        const hashKey =
          option.text && textToHash.has(option.text)
            ? textToHash.get(option.text) ?? null
            : option.text
              ? computeOptionHash(option.text)
              : null;
        registerSelectedOption(option, hashKey);
      }

      for (const hash of selectedOptionHashes) {
        const option = optionHashMap.get(hash) ?? { id: null, text: null };
        registerSelectedOption(option, hash);
      }

      const selectedOptions = Array.from(selectedOptionsMap.values());

      const uniqueVoters = new Set<string>();
      const optionTotals = aggregate.map((opt) => {
        const votes = Array.isArray(opt.voters) ? opt.voters.length : 0;
        if (Array.isArray(opt.voters)) {
          for (const voter of opt.voters) {
            if (typeof voter === 'string' && voter) uniqueVoters.add(voter);
          }
        }
        return {
          id: opt.name || null,
          text: opt.name || null,
          votes,
        };
      });

      const totalVotes = optionTotals.reduce((sum, option) => sum + option.votes, 0);
      const totalVoters = uniqueVoters.size;

      const payload: PollChoiceEventPayload = {
        pollId,
        question: extractPollQuestion(pollMessage),
        chatId: pollMessage.key?.remoteJid ?? null,
        messageId,
        timestamp,
        voterJid,
        selectedOptions,
        optionsAggregates: optionTotals,
        aggregates: {
          totalVoters,
          totalVotes,
          optionTotals,
        },
        contact,
      };

      let queued: BrokerEvent | null = null;
      if (this.eventStore) {
        queued = this.eventStore.enqueue({
          instanceId: this.instanceId,
          direction: 'inbound',
          type: 'POLL_CHOICE',
          payload: { ...payload },
          delivery: {
            state: 'pending',
            attempts: 0,
            lastAttemptAt: null,
          },
        });
      }

      await this.webhook.emit('POLL_CHOICE', payload, {
        eventId: queued?.id,
      });
      await this.maybeSendFeedback(voterJid, payload);
    }
  }

  private async maybeSendFeedback(
    voterJid: string | null | undefined,
    payload: PollChoiceEventPayload,
  ) {
    if (!this.feedbackTemplate || !voterJid || !payload.selectedOptions.length) return;

    if (this.sock.user?.id && this.sock.user.id === voterJid) return;

    const optionText = payload.selectedOptions
      .map((opt) => opt.text || opt.id || '')
      .filter((value) => value)
      .join(', ');

    const text = this.feedbackTemplate
      .replace('{question}', payload.question)
      .replace('{option}', optionText);

    try {
      if (this.messageService) {
        await this.messageService.sendText(voterJid, text, {
          timeoutMs: getSendTimeoutMs(),
        });
      } else {
        await this.sock.sendMessage(voterJid, { text });
      }
    } catch (err) {
      this.logger.warn({ err, voterJid, pollId: payload.pollId }, 'poll.feedback.send.failed');
    }
  }
}<|MERGE_RESOLUTION|>--- conflicted
+++ resolved
@@ -5,10 +5,7 @@
   WAMessageUpdate,
   WASocket,
 } from '@whiskeysockets/baileys';
-<<<<<<< HEAD
 import type Long from 'long';
-=======
->>>>>>> 59231259
 import { createHash } from 'crypto';
 import { getAggregateVotesInPollMessage, getKeyAuthor } from '@whiskeysockets/baileys';
 import pino from 'pino';
@@ -244,18 +241,15 @@
       const messageId = update.key?.id ?? pollMessage.key?.id ?? undefined;
       if (!messageId) continue;
 
-<<<<<<< HEAD
       const timestampSource =
         update.update?.messageTimestamp ??
         (update as Partial<{ messageTimestamp: number | Long | bigint | null }>).messageTimestamp ??
         pollMessage.messageTimestamp ??
         undefined;
       const timestamp = toIsoDate(timestampSource);
-=======
       const timestamp = toIsoDate(
         update.update?.messageTimestamp ?? update.messageTimestamp ?? pollMessage.messageTimestamp,
       );
->>>>>>> 59231259
 
       const meId = this.sock.user?.id;
       const voterJid = voterKey
