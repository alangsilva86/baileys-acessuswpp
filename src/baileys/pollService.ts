--- conflicted
+++ resolved
@@ -290,21 +290,16 @@
         (content as { pollUpdateMessageV2?: proto.Message.IPollUpdateMessage | null })
           ?.pollUpdateMessageV2 ??
         (content as { pollUpdateMessageV3?: proto.Message.IPollUpdateMessage | null })
-<<<<<<< HEAD
-=======
         message.message?.pollUpdateMessage ??
         (message.message as { pollUpdateMessageV2?: proto.Message.IPollUpdateMessage | null })
           ?.pollUpdateMessageV2 ??
         (message.message as { pollUpdateMessageV3?: proto.Message.IPollUpdateMessage | null })
->>>>>>> d71f0855
           ?.pollUpdateMessageV3 ??
         null;
 
       if (!pollUpdateMessage) continue;
 
       const pollUpdate = pollUpdateMessage as PollUpdateWithCreationKey | undefined;
-<<<<<<< HEAD
-=======
       const nestedUpdates = (pollUpdateMessage as { pollUpdates?: proto.IPollUpdate[] | null }).pollUpdates;
       const pollUpdates: proto.IPollUpdate[] = [];
       if (Array.isArray(nestedUpdates) && nestedUpdates.length) {
@@ -320,7 +315,6 @@
       if (!pollUpdates.length) continue;
 
       const pollUpdate = pollUpdates[0] as PollUpdateWithCreationKey | undefined;
->>>>>>> d71f0855
       const creationKey = pollUpdate?.pollCreationMessageKey ?? undefined;
       const pollMessage = this.store.get(creationKey?.id) ?? this.store.get(message.key?.id);
       if (!pollMessage) continue;
@@ -337,12 +331,9 @@
 
       if (!pollUpdates.length) continue;
 
-<<<<<<< HEAD
-=======
       const voterKey = pollUpdate?.pollUpdateMessageKey ?? null;
       const voterJid = this.resolveVoterJid(voterKey, message.key);
 
->>>>>>> d71f0855
       const updateLike = {
         key: message.key,
         messageTimestamp: message.messageTimestamp,
@@ -387,22 +378,16 @@
         update.update as Partial<{ messageTimestamp: number | Long | bigint | null }> | undefined;
       const voterJid = this.resolveVoterJid(voterKey, update.key);
 
-<<<<<<< HEAD
       const normalizedUpdates = this.normalizePollUpdates(pollUpdates);
-=======
       const normalizedUpdates = this.applyPollUpdatesToMessage(pollMessage, pollUpdates);
->>>>>>> d71f0855
       if (!normalizedUpdates.length) continue;
 
       await this.processPollVote(
         pollMessage,
         normalizedUpdates,
-<<<<<<< HEAD
-=======
       await this.processPollVote(
         pollMessage,
         pollUpdates,
->>>>>>> d71f0855
         {
           key: update.key,
           timestampCandidates: [
@@ -428,7 +413,6 @@
       const author = getKeyAuthor(voterKey, this.sock.user?.id);
       if (author) return author;
     }
-<<<<<<< HEAD
 
     return fallbackKey?.participant ?? fallbackKey?.remoteJid ?? null;
   }
@@ -524,7 +508,6 @@
             : null;
       registerSelectedOption(option, hashKey);
     }
-=======
 
     return fallbackKey?.participant ?? fallbackKey?.remoteJid ?? null;
   }
@@ -624,7 +607,6 @@
       registerSelectedOption(option, hash);
     }
 
->>>>>>> d71f0855
 
     for (const hash of selectedOptionHashes) {
       const option = optionHashMap.get(hash) ?? { id: null, text: null };
@@ -742,17 +724,13 @@
   ): proto.IPollUpdate[] {
     const nestedUpdates = (pollUpdateMessage as { pollUpdates?: proto.IPollUpdate[] | null }).pollUpdates;
     if (Array.isArray(nestedUpdates) && nestedUpdates.length) {
-<<<<<<< HEAD
       return this.normalizePollUpdates(nestedUpdates);
-=======
       return this.applyPollUpdatesToMessage(pollMessage, nestedUpdates);
->>>>>>> d71f0855
     }
 
     const decrypted = this.decryptPollUpdate(pollMessage, pollUpdateMessage, message, voterJid);
     if (!decrypted) return [];
 
-<<<<<<< HEAD
     return this.normalizePollUpdates([decrypted]);
   }
 
@@ -760,9 +738,7 @@
     if (!Array.isArray(pollUpdates)) return [];
 
     return pollUpdates.filter((update) => update?.vote?.selectedOptions?.length);
-=======
     return this.applyPollUpdatesToMessage(pollMessage, [decrypted]);
->>>>>>> d71f0855
   }
 
   private decryptPollUpdate(
