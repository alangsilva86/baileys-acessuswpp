{
  "name": "baileys-acessuswpp",
  "version": "1.0.0",
  "description": "WhatsApp API using Baileys with web dashboard",
  "type": "module",
  "main": "dist/src/server.js",
  "engines": {
    "node": ">=18.0.0"
  },
  "scripts": {
    "start": "node dist/src/server.js",
    "dev": "tsx watch src/server.ts",
    "build": "tsc -p tsconfig.json",
    "example:poll-webhook": "tsx src/examples/pollWebhookServer.ts",
<<<<<<< HEAD
    "test": "tsx --test test/webhookClient.test.ts"
=======
    "test": "tsx test/webhookClient.test.ts"
>>>>>>> 2e5eaad8
  },
  "dependencies": {
    "@whiskeysockets/baileys": "6.7.18",
    "axios": "^1.7.7",
    "cors": "^2.8.5",
    "dotenv": "^17.2.2",
    "express": "^4.19.2",
    "helmet": "^7.1.0",
    "pino": "^9.12.0",
    "qrcode": "^1.5.4"
  },
  "devDependencies": {
    "@types/express": "^4.17.21",
    "@types/helmet": "^0.0.48",
    "nodemon": "^3.0.0",
    "tsx": "^4.19.1",
    "typescript": "^5.6.3"
  },
  "keywords": [
    "whatsapp",
    "baileys",
    "api",
    "bot"
  ],
  "author": "Alan Silva",
  "license": "MIT"
}<|MERGE_RESOLUTION|>--- conflicted
+++ resolved
@@ -12,11 +12,8 @@
     "dev": "tsx watch src/server.ts",
     "build": "tsc -p tsconfig.json",
     "example:poll-webhook": "tsx src/examples/pollWebhookServer.ts",
-<<<<<<< HEAD
     "test": "tsx --test test/webhookClient.test.ts"
-=======
     "test": "tsx test/webhookClient.test.ts"
->>>>>>> 2e5eaad8
   },
   "dependencies": {
     "@whiskeysockets/baileys": "6.7.18",
