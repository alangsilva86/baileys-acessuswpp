# Baileys WhatsApp API

Uma API completa para WhatsApp usando a biblioteca Baileys, com interface web para gerenciamento de instâncias e métricas em tempo real.

## Características

- ✅ Múltiplas instâncias de WhatsApp
- ✅ Interface web com dashboard
- ✅ Métricas e estatísticas em tempo real
- ✅ Rate limiting configurável
- ✅ Webhooks para eventos estruturados
- ✅ Autenticação por API Key
- ✅ Logs estruturados com Pino
- ✅ Suporte a QR Code e pareamento por código
- ✅ Envio de enquetes (polls) com feedback opcional

## Mapa dos módulos do dashboard

As etapas de jornada descritas na revisão de UX (`docs/dashboard-ux-review.md`) agora estão refletidas em módulos ES6 separados. O diagrama abaixo ajuda a localizar os pontos de extensão por etapa:

- **Etapa 1 — Boot do dashboard e carregamento inicial**: `public/js/boot.js` orquestra a inicialização chamando `refreshInstances`, enquanto `public/js/state.js` e `public/js/api.js` concentram estado compartilhado, headers e utilitários usados pelos demais módulos.
- **Etapa 2 — Seleção e gerenciamento de instâncias**: `public/js/instances.js` é responsável por listar instâncias, construir cards e propagar atualizações para a instância selecionada.
- **Etapa 3 — Contexto da instância e notas**: `public/js/notes.js` cuida do autosave, metadados de criação/atualização e feedback visual do bloco de notas.
- **Etapa 4 — Métricas e gráfico de timeline**: `public/js/metrics.js` controla KPIs, gráfico do Chart.js e sincronização da instância ativa.
- **Etapa 5 — Ações de sessão e QR Code**: `public/js/sessionActions.js` agrega os handlers de logout/wipe/pair, modais e feedback do QR, reutilizando bloqueios definidos em `state.js`.
- **Etapa 6 — Envio rápido**: `public/js/quickSend.js` concentra validações de telefone/mensagem e o envio de texto imediato, mantendo o contador e feedback inline.
- **Logs recentes**: `public/js/logs.js` isola o carregamento incremental e a renderização dos eventos, consumido pelas etapas 4 e 5 para dar contexto operacional.

## Instalação

1. Clone o repositório:
```bash
git clone <repository-url>
cd baileys-acessuswpp
```

2. Instale as dependências:
```bash
npm install
```

3. Configure as variáveis de ambiente:
```bash
cp .env.example .env
# Edite o arquivo .env com suas configurações
```

4. Inicie o servidor:
```bash
npm start
```

## Configuração

### Variáveis de Ambiente

- `PORT`: Porta do servidor (padrão: 3000)
- `API_KEY`: Chave de API para autenticação (obrigatório)
- `SESSION_DIR`: Diretório para armazenar sessões (padrão: ./sessions)
- `LOG_LEVEL`: Nível de log (padrão: info)
- `SERVICE_NAME`: Nome do serviço para logs (padrão: baileys-api)
- `WEBHOOK_URL`: URL para receber webhooks de eventos
- `WEBHOOK_API_KEY`: Chave para autenticar o webhook (padrão: `57c1acd47dc2524ab06dc4640443d755072565ebed06e1a7cc6d27ab4986e0ce`)
- Logs de falha do webhook registram apenas status, mensagem e URL para evitar exposição de segredos
- `WEBHOOK_HMAC_SECRET`: Segredo opcional para assinar os eventos via HMAC
- `RATE_MAX_SENDS`: Máximo de mensagens por janela de tempo (padrão: 20)
- `RATE_WINDOW_MS`: Janela de tempo para rate limiting em ms (padrão: 15000)
- `SEND_TIMEOUT_MS`: Timeout padrão para envios ativos, aplicado tanto às rotas HTTP quanto ao `MessageService` (padrão: 25000)
- `POLL_STORE_TTL_MS`: Tempo de retenção das mensagens de enquete (padrão: 6h)
- `POLL_FEEDBACK_TEMPLATE`: Template opcional para resposta automática após voto em enquete
- `STATUS_TTL_MS`: Janela (ms) antes de limpar entregas finalizadas do cache interno (`10 minutos` por padrão)
- `STATUS_SWEEP_INTERVAL_MS`: Frequência (ms) de varredura para expirar status antigos (padrão: `60000`)
- `POLL_METADATA_ENCRYPTION_KEY`, `APP_ENCRYPTION_SECRET` e `APP_ENCRYPTION_KEY`: segredos opcionais para criptografar os metadados de enquetes em disco — defina ao menos um para preservar chaves entre reinícios
- `WEBHOOK_RETRY_FAST`: quando definido como `1`, desativa o backoff progressivo de tentativas de entrega (útil em testes locais)

### Webhooks

Defina `WEBHOOK_URL` (e opcionalmente substitua `WEBHOOK_API_KEY` / `WEBHOOK_HMAC_SECRET`) para receber eventos estruturados sempre que mensagens ou enquetes forem processadas.

#### Envelope e cabeçalhos

Cada chamada é um `POST` com `Content-Type: application/json` e os seguintes headers:

- `x-api-key`: obrigatório. Usa `WEBHOOK_API_KEY` (ou o valor padrão `57c1acd47dc2524ab06dc4640443d755072565ebed06e1a7cc6d27ab4986e0ce`).
- `x-signature`: opcional. HMAC-SHA256 de `JSON.stringify(body)` usando `WEBHOOK_HMAC_SECRET` (ou, se ausente, o próprio `WEBHOOK_API_KEY`).

O envelope padrão enviado é:

```json
{
  "event": "MESSAGE_INBOUND",
  "instanceId": "alan",
  "timestamp": 1760219145,
  "payload": { /* dados do evento */ }
}
```

- `instanceId` sempre utiliza o identificador público cadastrado no LeadEngine.
- `timestamp` é um Unix epoch em segundos.

#### Estrutura comum do contato e metadados

Todo payload de mensagem inclui o bloco `contact`:

```json
"contact": {
  "owner": "device | user | server",
  "remoteJid": "554499999999@s.whatsapp.net",
  "participant": "554499999999@s.whatsapp.net",
  "phone": "+554499999999",
  "displayName": "Nome visível",
  "isGroup": false
}
```

- `owner` indica a origem lógica (`device` para mensagens enviadas pela instância, `user` para contatos/grupos externos, `server` quando não é possível inferir).
- `phone` segue o formato E.164 (com `+`). Quando não for possível extrair o número, o campo virá como `null`.
- `isGroup` fica `true` quando `remoteJid` termina com `@g.us`.

##### Identificadores LID e mapeamento PN↔LID

- A partir da API 7.x, o WhatsApp tende a expor `remoteJid`/`participant` no namespace `@lid` para conversas protegidas. O backend preserva esse valor bruto em `contact.remoteJid`, e o dashboard exibe exatamente o que o socket Baileys informa (`instance.user.id`).
- O campo `phone` é derivado tentando remover o domínio do JID e normalizando para E.164; isso funciona para JIDs `@s.whatsapp.net` e para participantes de grupos, mas JIDs puramente `@lid` permanecem como `null`.
- Para enquetes e recibos, o `PollService` coleta pistas de recibos (`lid`, `participant`, `remoteJid`) e gera combinações equivalentes entre `@lid` e `@s.whatsapp.net` antes de tentar descriptografar votos. Essa heurística também registra nos logs qual versão foi aceita, ajudando a mapear um LID ao respectivo PN quando disponível.
- Eventos `WHATSAPP_MESSAGES_UPDATE` carregam os recibos crus do Baileys (incluindo `lid`/`senderLid`), permitindo que integrações persistam o relacionamento PN↔LID conforme necessário.

Os blocos `metadata` trazem a procedência do evento:

```json
"metadata": {
  "timestamp": "2023-11-14T22:13:20.000Z",
  "broker": { "type": "baileys", "direction": "inbound" },
  "source": "baileys-acessus"
}
```

#### Exemplos de eventos

Mensagem recebida (`MESSAGE_INBOUND`):

```json
{
  "event": "MESSAGE_INBOUND",
  "instanceId": "alan",
  "timestamp": 1760219145,
  "payload": {
    "contact": {
      "owner": "user",
      "remoteJid": "554499999999@s.whatsapp.net",
      "participant": null,
      "phone": "+554499999999",
      "displayName": "João",
      "isGroup": false
    },
    "message": {
      "id": "wamid-1001",
      "chatId": "554499999999@s.whatsapp.net",
      "type": "text",
      "text": "Olá, preciso de ajuda"
    },
    "metadata": {
      "timestamp": "2024-10-11T22:45:45.000Z",
      "broker": { "type": "baileys", "direction": "inbound" },
      "source": "baileys-acessus"
    }
  }
}
```

Mensagem enviada (`MESSAGE_OUTBOUND`):

```json
{
  "event": "MESSAGE_OUTBOUND",
  "instanceId": "alan",
  "timestamp": 1760219146,
  "payload": {
    "contact": { /* mesmo formato descrito acima */ },
    "message": {
      "id": "wamid-1002",
      "chatId": "554499999999@s.whatsapp.net",
      "type": "media",
      "text": "Segue o catálogo",
      "media": {
        "mediaType": "image",
        "mimetype": "image/jpeg",
        "fileName": "catalogo.jpg",
        "size": 234567,
        "caption": "Segue o catálogo"
      }
    },
    "metadata": {
      "timestamp": "2024-10-11T22:45:46.000Z",
      "broker": { "type": "baileys", "direction": "outbound" },
      "source": "baileys-acessus"
    }
  }
}
```

Voto em enquete (`POLL_CHOICE`):

```json
{
  "event": "POLL_CHOICE",
  "instanceId": "alan",
  "timestamp": 1760219150,
  "payload": {
    "pollId": "poll-abc",
    "question": "Qual produto?",
    "chatId": "556299999999@g.us",
    "messageId": "BAE5F1F0E6C9",
    "timestamp": "2024-10-11T22:45:46.000Z",
    "voterJid": "556288888888@s.whatsapp.net",
    "selectedOptions": [{ "id": "p1", "text": "Produto A" }],
    "optionsAggregates": [
      { "id": "p1", "text": "Produto A", "votes": 3 },
      { "id": "p2", "text": "Produto B", "votes": 1 }
    ],
    "aggregates": {
      "totalVoters": 3,
      "totalVotes": 4,
      "optionTotals": [
        { "id": "p1", "text": "Produto A", "votes": 3 },
        { "id": "p2", "text": "Produto B", "votes": 1 }
      ]
    },
    "contact": { /* dados do votante */ }
  }
}
```

O campo `aggregates` resume os totais atuais da enquete, indicando o número total de votantes (`totalVoters`), de votos computados (`totalVotes`) e repetindo os totais por opção em `optionTotals` para facilitar a transição de integrações que ainda utilizam `optionsAggregates`.

Eventos brutos do Baileys (`WHATSAPP_MESSAGES_UPSERT` / `WHATSAPP_MESSAGES_UPDATE`) mantêm o payload no formato:

```json
{
  "iid": "alan",
  "raw": { /* evento original emitido pelo Baileys */ }
}
```

#### Endpoint de exemplo

Execute `npm run example:poll-webhook` para iniciar um receptor Express que valida API key e assinatura `x-signature` com o mesmo segredo do emissor:

```ts
import 'dotenv/config';
import crypto from 'node:crypto';
import express from 'express';
import pino from 'pino';

const app = express();
const PORT = Number(process.env.WEBHOOK_PORT ?? process.env.PORT ?? 3001);
const EXPECTED_API_KEY = process.env.WEBHOOK_API_KEY;
const HMAC_SECRET = process.env.WEBHOOK_HMAC_SECRET ?? EXPECTED_API_KEY ?? null;
const logger = pino({ level: process.env.LOG_LEVEL ?? 'info', base: { service: 'poll-webhook-example' } });

app.use(
  express.json({
    verify: (req, _res, buf) => {
      (req as any).rawBody = Buffer.from(buf);
    },
  }),
);

function timingSafeEqual(a: Buffer, b: Buffer): boolean {
  if (a.length !== b.length) return false;
  return crypto.timingSafeEqual(a, b);
}

app.post('/webhooks/baileys', (req, res) => {
  if (EXPECTED_API_KEY && req.header('x-api-key') !== EXPECTED_API_KEY) {
    logger.warn({ ip: req.ip }, 'webhook.invalid_api_key');
    return res.status(401).json({ error: 'invalid_api_key' });
  }

  if (HMAC_SECRET) {
    const rawBody: Buffer = (req as any).rawBody ?? Buffer.from('');
    const expected = crypto.createHmac('sha256', HMAC_SECRET).update(rawBody).digest('hex');
    const received = req.header('x-signature');
    if (!received || !timingSafeEqual(Buffer.from(received), Buffer.from(expected))) {
      logger.warn({ ip: req.ip, expected, received }, 'webhook.signature.mismatch');
      return res.status(401).json({ error: 'invalid_signature' });
    }
  }

  const { event, timestamp, payload } = req.body ?? {};
  logger.info({ event, timestamp, payload }, 'webhook.event.received');
  return res.sendStatus(204);
});

app.listen(PORT, () => {
  logger.info({ port: PORT }, 'webhook.server.listening');
});
```

Publique o endpoint e informe a URL em `WEBHOOK_URL` (ex.: `https://sua-api.com/webhooks/baileys`).

## Uso

### Interface Web

Acesse `http://localhost:3000` para usar o dashboard web onde você pode:

- Criar e gerenciar instâncias
- Visualizar QR codes para autenticação
- Monitorar métricas em tempo real
- Enviar mensagens de teste

### API Endpoints

Todos os endpoints requerem o header `X-API-Key` com sua chave de API.

- `GET /health` - Status da API e conexões ativas

#### Instâncias

- `POST /instances` - Criar nova instância
- `GET /instances` - Listar todas as instâncias
- `GET /instances/:id` - Obter detalhes de uma instância
- `PATCH /instances/:id` - Atualizar instância
- `DELETE /instances/:id` - Deletar instância
- `GET /instances/:id/events` - Listar eventos pendentes da instância (`limit`, `after`, `direction`, `type`)
- `POST /instances/:id/events/ack` - Confirmar consumo de eventos informando os IDs recebidos

#### Estrutura dos eventos `MESSAGE_INBOUND` e `MESSAGE_OUTBOUND`

Os eventos disparados pelo webhook e disponíveis no `eventStore` compartilham a mesma estrutura de payload (contato, mensagem e metadados):

```json
{
  "contact": {
    "owner": "user",
    "remoteJid": "5511987654321@s.whatsapp.net",
    "participant": null,
    "phone": "+5511987654321",
    "displayName": "Maria da Silva",
    "isGroup": false
  },
  "message": {
    "id": "ABC123",
    "chatId": "5511987654321@s.whatsapp.net",
    "type": "text",
    "text": "Olá! Tudo bem?"
  },
  "metadata": {
    "timestamp": "2023-11-14T22:13:20.000Z",
    "broker": {
      "direction": "inbound",
      "type": "baileys"
    },
    "source": "baileys-acessus"
  }
}
```

Para mensagens com mídia, o bloco `message` inclui o objeto `media` com detalhes como `mediaType`, `caption`, `mimetype`, `fileName` e `size`.

#### Autenticação

- `GET /instances/:id/qr.png` - Obter QR code como imagem
- `POST /instances/:id/pair` - Solicitar código de pareamento
- `POST /instances/:id/logout` - Desconectar sessão

##### Solicitar código de pareamento (`POST /instances/:id/pair`)

- Envie `{ "phoneNumber": "55DDDNUMERO" }` quando a instância estiver conectada ou em `connecting`. O backend valida o formato, persiste o telefone e retorna `pairingCode` direto do Baileys.
- Após definir `phoneNumber`, o runtime tenta regenerar códigos automaticamente sempre que o socket indicar `qr refs attempts ended` ou timeouts semelhantes, evitando intervenção manual.
- Para revogar o pareamento armazenado, use `POST /instances/:id/session/wipe` ou atualize o telefone com um novo POST `/instances/:id/pair`.

#### Mensagens

- `POST /instances/:id/send-text` - Enviar mensagem de texto
- `POST /instances/:id/send-buttons` - Enviar botões de resposta rápida
- `POST /instances/:id/send-list` - Enviar lista interativa com seções/opções
- `POST /instances/:id/send-media` - Enviar mídia (imagem, vídeo, áudio ou documento)
- `POST /instances/:id/send-poll` - Enviar enquete para um contato ou grupo
- `POST /instances/:id/exists` - Verificar se número existe no WhatsApp
- `GET /instances/:id/status` - Verificar status de mensagem

##### Enviar botões interativos (`POST /instances/:id/send-buttons`)

Envie até **3 botões de resposta rápida** para um contato usando `templateButtons` do Baileys. O corpo deve conter:

```json
{
  "to": "5511999999999",
  "text": "Escolha uma opção:",
  "options": [
    { "id": "opt-1", "title": "Primeira opção" },
    { "id": "opt-2", "title": "Segunda opção" }
  ],
  "footer": "Texto opcional"
}
```

- `to` deve estar no formato E.164 (ex.: `55DDDNUMERO`).
- `text` é obrigatório e será exibido como corpo da mensagem.
- `options` é obrigatório, aceita de 1 a 3 itens com campos `id` (único) e `title`.
- `footer` é opcional e aparece abaixo dos botões.
<<<<<<< HEAD
- A resposta da API é enviada imediatamente após o Baileys confirmar o envio da mensagem.
=======
>>>>>>> 0a263b1c

Resposta típica:

```json
{
  "id": "BAE5...",
  "messageId": "BAE5...",
  "status": 1
}
```

<<<<<<< HEAD
=======
O campo `status` reflete o último código retornado pelo Baileys no momento da escrita da mensagem (ex.: `1` para "pendente"). Não há mais espera automática por ACK — acompanhe a evolução pela rota `GET /instances/:id/status?id=<messageId>` ou pelo webhook `WHATSAPP_MESSAGES_UPDATE`, que avisam quando o WhatsApp promove a mensagem para os status `2` (servidor recebeu), `3` (entregue), `4` (lida) ou `5` (reproduzida).

>>>>>>> 0a263b1c
##### Enviar listas interativas (`POST /instances/:id/send-list`)

Monte menus com seções usando mensagens do tipo `list` do Baileys. Exemplo de requisição:

```json
{
  "to": "5511999999999",
  "text": "Selecione um item do cardápio:",
  "buttonText": "Ver opções",
  "title": "Cardápio do dia",
  "footer": "Valores sujeitos a alteração",
  "sections": [
    {
      "title": "Bebidas quentes",
      "options": [
        { "id": "espresso", "title": "Espresso" },
        { "id": "latte", "title": "Latte", "description": "Com leite vaporizado" }
      ]
    },
    {
      "title": "Sobremesas",
      "options": [
        { "id": "cheesecake", "title": "Cheesecake" }
      ]
    }
  ]
}
```

- `buttonText` define o rótulo do botão que abre a lista.
- Cada seção pode ter um `title` opcional e precisa de pelo menos uma opção.
- Cada opção exige `id` (único dentro da mensagem) e `title`; `description` é opcional e aparece como legenda.
- `text`, `footer` e `title` são exibidos como corpo, rodapé e cabeçalho da mensagem, respectivamente.
<<<<<<< HEAD
- A confirmação do endpoint ocorre assim que o envio é aceito pelo WhatsApp.
=======
>>>>>>> 0a263b1c

Resposta:

```json
{
  "id": "BAE6...",
  "messageId": "BAE6...",
  "status": 1
}
```

`messageId` é sempre retornado como alias de `id` e deve ser usado para consultar a entrega como descrito acima.

###### Monitorar entrega

- `GET /instances/:id/status?id=<messageId>` retorna o status mais recente armazenado na instância para o ID informado (ou `null` quando expirado). Os códigos seguem a escala oficial do WhatsApp: `1` pendente, `2` servidor recebeu, `3` entregue, `4` lida e `5` reproduzida.
- Webhooks `WHATSAPP_MESSAGES_UPDATE` e o event store `/instances/:id/events` emitem as mesmas transições em tempo real — use-os para reagir a lidas/entregas sem polling.
- O dashboard consolida esses valores em `counters.statusCounts` e na timeline de métricas. Por padrão, itens finalizados permanecem disponíveis por até `STATUS_TTL_MS` (10 minutos, ajustável).

#### Grupos

- `GET /instances/:id/groups` - Listar grupos da instância
- `POST /instances/:id/groups` - Criar novo grupo a partir da instância conectada
- `POST /instances/:id/groups/:gid/members` - Adicionar participantes em um grupo existente
- `DELETE /instances/:id/groups/:gid/members` - Remover participantes de um grupo existente

##### Criar grupo (`POST /instances/:id/groups`)

**Requisitos**

- A instância deve estar conectada no WhatsApp.
- Informe `subject` (nome do grupo) e `participants` (array com números brasileiros no formato `55DDDNUMERO`).
- A instância será adicionada automaticamente como administradora.

**Exemplo de payload**

```json
{
  "subject": "Equipe Comercial",
  "participants": ["5511999999999", "5551988887777"]
}
```

**Resposta**

```json
{
  "id": "120363025043304321@g.us",
  "subject": "Equipe Comercial",
  "creation": 1714589667,
  "owner": "5511987654321@whatsapp.net",
  "size": 3,
  "participants": [
    {
      "jid": "5511987654321@whatsapp.net",
      "phone": "5511987654321",
      "isAdmin": true,
      "isSuperAdmin": true
    }
  ]
}
```

##### Adicionar participantes (`POST /instances/:id/groups/:gid/members`)

**Requisitos**

- A instância deve ser administradora do grupo informado.
- `gid` pode ser informado com ou sem o sufixo `@g.us` (ex.: `120363025043304321` ou `120363025043304321@g.us`).
- O corpo deve conter `participants` com números brasileiros válidos (`55DDDNUMERO`).

**Exemplo de payload**

```json
{
  "participants": ["5511999999999", "5551988887777"]
}
```

**Resposta**

```json
{
  "status": "partial",
  "message": "Alguns participantes não puderam ser adicionados.",
  "results": [
    {
      "jid": "5511999999999@whatsapp.net",
      "phone": "5511999999999",
      "status": 200,
      "rawStatus": "200",
      "success": true,
      "message": "ok",
      "systemMessageId": "A1B2C3"
    },
    {
      "jid": "5551988887777@whatsapp.net",
      "phone": "5551988887777",
      "status": 403,
      "rawStatus": "403",
      "success": false,
      "message": "instância não é administradora ou não possui permissão para esta ação",
      "systemMessageId": null
    }
  ]
}
```

Quando todos os participantes são adicionados, a resposta traz `status: "success"` com HTTP 200. Se nenhum for adicionado, a resposta retorna HTTP 400 com `status: "error"`.

##### Remover participantes (`DELETE /instances/:id/groups/:gid/members`)

**Requisitos**

- A instância deve ser administradora do grupo informado.
- Informe `gid` com ou sem o sufixo `@g.us`.
- O corpo deve conter `participants` com números brasileiros válidos (`55DDDNUMERO`).

**Exemplo de payload**

```json
{
  "participants": ["5511999999999"]
}
```

**Resposta**

```json
{
  "status": "success",
  "message": "Participantes removidos do grupo com sucesso.",
  "results": [
    {
      "jid": "5511999999999@whatsapp.net",
      "phone": "5511999999999",
      "status": 200,
      "rawStatus": "200",
      "success": true,
      "message": "ok",
      "systemMessageId": "XYZ123"
    }
  ]
}
```

Se algum participante não puder ser removido, o endpoint retorna `status: "partial"` (HTTP 207) com detalhes linha a linha.

#### Métricas

- `GET /instances/:id/metrics` - Obter métricas detalhadas

#### Consumo de eventos via HTTP

Consuma os eventos estruturados gerados pela instância atual usando `GET /instances/:id/events`. O endpoint permite filtrar por
`direction` (`inbound`, `outbound` ou `system`) e/ou `type` conforme necessário e retorna também o `nextCursor` (ID do último
evento listado) para paginação incremental.

Os eventos permanecem na fila até serem confirmados. Após processá-los, envie `POST /instances/:id/events/ack` com o array `ids`
retornado na listagem. Eventos reconhecidos deixam de ser entregues em chamadas futuras; IDs desconhecidos são retornados em
`missing`. Enquanto o ACK não for enviado, os eventos continuam disponíveis e podem ser reenviados em caso de falhas.
##### `POST /instances/:id/send-media`

Envia arquivos de mídia para um contato ou grupo. Os parâmetros aceitos são:

- `type` (string, obrigatório): define o tipo da mídia. Valores aceitos: `image`, `video`, `audio`, `document`.
- `to` (string, obrigatório): número de destino no formato E.164 brasileiro (`55DDDNUMERO`).
- `media` (objeto, obrigatório): descreve o arquivo a ser enviado.
  - `base64`: conteúdo em base64. Aceita tanto a string crua quanto em formato Data URI (`data:image/jpeg;base64,...`).
  - `url`: alternativa para fazer o download do arquivo via HTTP/HTTPS.
  - `mimetype`: MIME type do arquivo (ex.: `image/jpeg`, `video/mp4`, `audio/mpeg`, `application/pdf`).
  - `fileName`: nome do arquivo (obrigatório para documentos; opcional nos demais tipos).
- `caption` (string, opcional): legenda a ser anexada à mídia.

> **Limites:** uploads em base64 são limitados a 16 MB por mensagem. Para URLs, apenas protocolos `http` ou `https` são aceitos. Recomenda-se utilizar os MIME types suportados oficialmente pelo WhatsApp (`image/jpeg`, `image/png`, `video/mp4`, `audio/mpeg`, `application/pdf`, entre outros).

Exemplo de requisição:

```json
POST /instances/meu-bot/send-media
{
  "type": "image",
  "to": "5511999999999",
  "caption": "Confira o novo catálogo",
  "media": {
    "base64": "data:image/jpeg;base64,/9j/4AAQSkZJRgABAQAAAQABAAD...",
    "fileName": "catalogo.jpg",
    "mimetype": "image/jpeg"
  }
}
```

O endpoint retorna o `id` da mensagem enviada, o status informado pelo WhatsApp e metadados da mídia (`type`, `mimetype`, `fileName`, `size` e `source`). Mensagens com mídia seguem o mesmo fluxo de entrega assíncrona descrito em [Monitorar entrega](#monitorar-entrega).

## Estrutura do Projeto


```
├── src/
│   ├── instanceManager.ts    # Gerenciamento de instâncias
│   ├── whatsapp.ts           # Integração com Baileys e serviços auxiliares
│   ├── utils.ts              # Funções utilitárias
│   ├── server.ts             # Servidor HTTP (Express)
│   ├── broker/               # Fila de eventos HTTP compartilhada
│   ├── baileys/              # Serviços de mensagens e enquetes
│   ├── services/             # Camada de integração externa (webhook, lead mapper)
│   └── routes/
│       └── instances.ts      # Rotas da API HTTP
├── public/
│   ├── index.html          # Interface web
│   └── dashboard.js        # JavaScript do dashboard
├── sessions/               # Diretório de sessões (criado automaticamente)
├── package.json           # Dependências
└── .env                   # Configurações (criar a partir do .env.example)
```

## Desenvolvimento

Para desenvolvimento, você pode usar:

```bash
# Instalar dependências
npm install

# Iniciar em modo de desenvolvimento (com nodemon se instalado)
npm run dev

# Ou iniciar normalmente
npm start
```

## Logs

O sistema usa logs estruturados com Pino. Os logs incluem:

- Eventos de conexão/desconexão
- Mensagens enviadas e recebidas
- Métricas de performance
- Erros e warnings

## Segurança

- Sempre use uma API Key forte
- Configure rate limiting apropriado
- Use HTTPS em produção
- Mantenha as sessões seguras

## Suporte

Para problemas ou dúvidas, consulte a documentação da biblioteca Baileys ou abra uma issue no repositório.<|MERGE_RESOLUTION|>--- conflicted
+++ resolved
@@ -400,10 +400,7 @@
 - `text` é obrigatório e será exibido como corpo da mensagem.
 - `options` é obrigatório, aceita de 1 a 3 itens com campos `id` (único) e `title`.
 - `footer` é opcional e aparece abaixo dos botões.
-<<<<<<< HEAD
 - A resposta da API é enviada imediatamente após o Baileys confirmar o envio da mensagem.
-=======
->>>>>>> 0a263b1c
 
 Resposta típica:
 
@@ -415,11 +412,8 @@
 }
 ```
 
-<<<<<<< HEAD
-=======
 O campo `status` reflete o último código retornado pelo Baileys no momento da escrita da mensagem (ex.: `1` para "pendente"). Não há mais espera automática por ACK — acompanhe a evolução pela rota `GET /instances/:id/status?id=<messageId>` ou pelo webhook `WHATSAPP_MESSAGES_UPDATE`, que avisam quando o WhatsApp promove a mensagem para os status `2` (servidor recebeu), `3` (entregue), `4` (lida) ou `5` (reproduzida).
 
->>>>>>> 0a263b1c
 ##### Enviar listas interativas (`POST /instances/:id/send-list`)
 
 Monte menus com seções usando mensagens do tipo `list` do Baileys. Exemplo de requisição:
@@ -453,10 +447,7 @@
 - Cada seção pode ter um `title` opcional e precisa de pelo menos uma opção.
 - Cada opção exige `id` (único dentro da mensagem) e `title`; `description` é opcional e aparece como legenda.
 - `text`, `footer` e `title` são exibidos como corpo, rodapé e cabeçalho da mensagem, respectivamente.
-<<<<<<< HEAD
 - A confirmação do endpoint ocorre assim que o envio é aceito pelo WhatsApp.
-=======
->>>>>>> 0a263b1c
 
 Resposta:
 
