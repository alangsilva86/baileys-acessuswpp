--- conflicted
+++ resolved
@@ -227,7 +227,6 @@
 
 - `GET /instances/:id/metrics` - Obter métricas detalhadas
 
-<<<<<<< HEAD
 #### Consumo de eventos sem broker
 
 Mesmo fora do modo broker é possível consumir os eventos estruturados gerados pela instância atual. Use `GET /instances/:id/events`
@@ -238,7 +237,6 @@
 retornado na listagem. Eventos reconhecidos deixam de ser entregues em chamadas futuras; IDs desconhecidos são retornados em
 `missing`, como no fluxo do modo broker. Enquanto o ACK não for enviado, os eventos continuam disponíveis e podem ser reenviados
 em caso de falhas.
-=======
 ##### `POST /instances/:id/send-media`
 
 Envia arquivos de mídia para um contato ou grupo. Os parâmetros aceitos são:
@@ -273,7 +271,6 @@
 ```
 
 O endpoint retorna o `id` da mensagem enviada, o status informado pelo WhatsApp, além de metadados da mídia (`type`, `mimetype`, `fileName`, `size` e `source`).
->>>>>>> eae3fa15
 
 ### Modo Broker Minimalista
 
