--- conflicted
+++ resolved
@@ -214,12 +214,9 @@
 #### Mensagens
 
 - `POST /instances/:id/send-text` - Enviar mensagem de texto
-<<<<<<< HEAD
 - `POST /instances/:id/send-buttons` - Enviar botões de resposta rápida
 - `POST /instances/:id/send-list` - Enviar lista interativa com seções/opções
-=======
 - `POST /instances/:id/send-media` - Enviar mídia (imagem, vídeo, áudio ou documento)
->>>>>>> e715e5e4
 - `POST /instances/:id/send-poll` - Enviar enquete para um contato ou grupo
 - `POST /instances/:id/exists` - Verificar se número existe no WhatsApp
 - `GET /instances/:id/status` - Verificar status de mensagem
