--- conflicted
+++ resolved
@@ -83,24 +83,18 @@
     throw new Error('expected poll update payload');
   }
 
-<<<<<<< HEAD
   const pollUpdateMessage = {
     pollCreationMessageKey: pollUpdate.pollCreationMessageKey,
     pollUpdateMessageKey: pollUpdate.pollUpdateMessageKey,
     pollUpdates: update.update?.pollUpdates,
   } as unknown as proto.Message.IPollUpdateMessage & { pollUpdates: proto.IPollUpdate[] };
 
-=======
->>>>>>> d83390c6
   return {
     key: update.key,
     messageTimestamp: update.messageTimestamp,
     message: {
-<<<<<<< HEAD
       pollUpdateMessage,
-=======
       pollUpdateMessage: pollUpdate,
->>>>>>> d83390c6
     },
     pushName: (update as unknown as { pushName?: string }).pushName,
   } as unknown as WAMessage;
@@ -332,7 +326,6 @@
   assert.deepStrictEqual(payload.selectedOptions, [{ id: 'Produto A', text: 'Produto A' }]);
 });
 
-<<<<<<< HEAD
 test('onMessageUpsert decrypts encrypted poll votes before aggregating', async () => {
   const store = new PollMessageStore();
   const pollMessage = buildPollMessage();
@@ -416,8 +409,6 @@
   assert.equal(payload.voterJid, VOTER_JID);
 });
 
-=======
->>>>>>> d83390c6
 test('onMessageUpdate ignores updates without messageId metadata', async () => {
   const pollMessage: WAMessage = {
     key: {
