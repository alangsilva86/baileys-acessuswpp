--- conflicted
+++ resolved
@@ -94,10 +94,7 @@
     messageTimestamp: update.messageTimestamp,
     message: {
       pollUpdateMessage,
-<<<<<<< HEAD
-=======
       pollUpdateMessage: pollUpdate,
->>>>>>> d71f0855
     },
     pushName: (update as unknown as { pushName?: string }).pushName,
   } as unknown as WAMessage;
