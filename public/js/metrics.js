--- conflicted
+++ resolved
@@ -21,13 +21,10 @@
 
 let chart;
 let hasLoadedSelected = false;
-<<<<<<< HEAD
 let currentInstanceId = null;
 let currentConnectionState = null;
 let lastQrVersionAttempted = null;
-=======
 const qrVersionCache = new Map();
->>>>>>> 7ab6e694
 
 function percent(value) {
   const n = Number(value);
@@ -265,7 +262,6 @@
       applyInstanceNote(data);
     }
 
-<<<<<<< HEAD
     const qrVersionRaw = Number(data?.qrVersion);
     const qrVersion = Number.isFinite(qrVersionRaw) ? qrVersionRaw : null;
 
@@ -285,7 +281,6 @@
           ? connection.meta.qrMessage(connection.updatedText)
           : 'Instância desconectada.';
         setQrState(connection.meta.qrState, qrMessage);
-=======
     const qrMessage = connection.meta?.qrMessage
       ? connection.meta.qrMessage(connection.updatedText)
       : connection.meta?.shouldLoadQr
@@ -312,20 +307,16 @@
       } else {
         setQrState(qrState, qrMessage);
         if (els.qrImg?.src) toggleHidden(els.qrImg, false);
->>>>>>> 7ab6e694
       }
     } else {
       qrVersionCache.delete(iid);
       toggleHidden(els.qrImg, true);
-<<<<<<< HEAD
       const qrMessage = connection.meta?.qrMessage
         ? connection.meta.qrMessage(connection.updatedText)
         : 'Instância conectada.';
       setQrState(connection.meta?.qrState || 'loading', qrMessage);
       if (qrVersion != null) lastQrVersionAttempted = qrVersion;
-=======
       setQrState(qrState, qrMessage);
->>>>>>> 7ab6e694
     }
 
     const metrics = await fetchJSON(`/instances/${iid}/metrics`, true);
