--- conflicted
+++ resolved
@@ -26,7 +26,6 @@
 let currentInstanceId = null;
 let currentConnectionState = null;
 const qrVersionCache = new Map();
-<<<<<<< HEAD
 let lastRangeRequest = { from: null, to: null };
 let lastRangeSummary = null;
 
@@ -43,7 +42,6 @@
   if (toLabel) return `Até ${toLabel}`;
   return '';
 }
-=======
 let selectedSnapshot = null;
 let qrCountdownTimer = null;
 let qrInvalidationTimer = null;
@@ -51,7 +49,6 @@
 let instanceEventSourceKey = null;
 const instanceEventListeners = new Set();
 let streamReinitTimer = null;
->>>>>>> 5b99519f
 
 function percent(value) {
   const n = Number(value);
@@ -637,10 +634,8 @@
 export function initMetrics() {
   initChart();
   applySavedRange();
-<<<<<<< HEAD
   if (els.btnExportCsv) els.btnExportCsv.addEventListener('click', () => exportMetrics('csv'));
   if (els.btnExportJson) els.btnExportJson.addEventListener('click', () => exportMetrics('json'));
-=======
   ensureInstanceStream();
   if (els.inpApiKey) {
     const scheduleReinit = () => {
@@ -653,5 +648,4 @@
     els.inpApiKey.addEventListener('change', scheduleReinit);
     els.inpApiKey.addEventListener('input', scheduleReinit);
   }
->>>>>>> 5b99519f
 }