import { fetchJSON, requireKey } from './api.js';
import { applyInstanceNote, resetNotes } from './notes.js';
import { refreshSelected, resetChart } from './metrics.js';
import { resetLogs } from './logs.js';
import {
  HTML_ESCAPES,
<<<<<<< HEAD
  STATUS_SERIES,
=======
  INSTANCE_FILTERS,
  INSTANCE_VIEW,
  STATUS_CODES,
>>>>>>> 5b99519f
  STATUS_META,
  describeConnection,
  els,
  getStatusCounts,
  isInstanceLocked,
  setBadgeState,
  setCardsLoading,
  setInstanceActionsDisabled,
  setQrState,
  setSelectedInstanceActionsDisabled,
  setBusy,
  showError,
  toggleHidden,
  updateInstanceLocksFromSnapshot,
} from './state.js';

let hasLoadedInstances = false;
let refreshInstancesInFlight = null;
const instanceEtags = new Map();
let lastInstancesSignature = '';
let lastSelectedInstanceEtag = null;
let allInstances = [];
let filteredInstances = [];
let filterHandlersBound = false;
let scrollRaf = null;
let measureRaf = null;
let resizeRaf = null;

const MAX_RENDERED_ITEMS = 50;
const VIRTUAL_OVERSCAN_ROWS = 2;

const virtualizationState = INSTANCE_VIEW.virtualization;

function computeInstanceEtag(inst) {
  if (!inst) return '';
  const directKeys = ['etag', 'updatedAt', 'updated_at', 'updated_at_ms', 'connectionUpdatedAt'];
  for (const key of directKeys) {
    const value = inst[key];
    if (value != null && value !== '') return String(value);
  }
  if (inst?.metadata?.updatedAt) return String(inst.metadata.updatedAt);
  if (inst?.metadata?.createdAt) return String(inst.metadata.createdAt);
  if (inst?.counters?.sent != null) return `${inst.id}:${inst.counters.sent}`;
  return `${inst.id}:${inst.name || ''}:${inst.connectionState || ''}`;
}

function buildInstancesSignature(data = []) {
  const parts = data.map((inst) => `${inst.id}:${computeInstanceEtag(inst)}`);
  parts.sort();
  return parts.join('|');
}

function escapeHtml(val) {
  return String(val ?? '').replace(/[&<>"']/g, (ch) => HTML_ESCAPES[ch] || ch);
}

function option(value, text) {
  const opt = document.createElement('option');
  opt.value = value;
  opt.textContent = text;
  return opt;
}

function buildStatusCards(statusCounts = {}) {
  return STATUS_SERIES.map((series) => {
    const meta = STATUS_META[series.key] || series;
    const titleAttr = meta.description ? ` title="${escapeHtml(meta.description)}"` : '';
    const codesLabel = series.codes.length ? `Status ${series.codes.join('/')}` : 'Status';
    const count = Number(statusCounts[series.key]) || 0;
    return `
      <div class="rounded-lg bg-slate-50 p-2"${titleAttr}>
        <span class="block text-[11px] uppercase tracking-wide text-slate-400">${escapeHtml(codesLabel)} • ${escapeHtml(
          meta.name || series.key,
        )}</span>
        <span class="text-sm font-semibold ${meta.textClass || 'text-slate-600'}">${count}</span>
      </div>`;
  }).join('');
}

function percent(value) {
  const n = Number(value);
  if (!Number.isFinite(n)) return 0;
  const clamped = Math.min(Math.max(n, 0), 1);
  return Math.round(clamped * 100);
}

function normalizeInstance(inst) {
  if (!inst) return null;
  const copy = { ...inst };
  if (inst.counters) {
    copy.counters = { ...inst.counters };
    const statusCounts = inst.counters.statusCounts || inst.counters.status;
    if (statusCounts) {
      copy.counters.statusCounts = { ...statusCounts };
    }
  }
  if (inst.metadata) copy.metadata = { ...inst.metadata };
  if (inst.rate) copy.rate = { ...inst.rate };
  if (inst.user) copy.user = { ...inst.user };
  return copy;
}

function mergeInstance(base, patch) {
  if (!base) return normalizeInstance(patch);
  if (!patch) return base;
  const merged = { ...base, ...patch };
  if (base.counters || patch.counters) {
    const baseCounters = base.counters || {};
    const patchCounters = patch.counters || {};
    merged.counters = { ...baseCounters, ...patchCounters };
    const baseCounts = baseCounters.statusCounts || baseCounters.status || {};
    const patchCounts = patchCounters.statusCounts || patchCounters.status || {};
    merged.counters.statusCounts = { ...baseCounts, ...patchCounts };
  }
  if (base.metadata || patch.metadata) {
    merged.metadata = { ...(base.metadata || {}), ...(patch.metadata || {}) };
  }
  if (base.rate || patch.rate) {
    merged.rate = { ...(base.rate || {}), ...(patch.rate || {}) };
  }
  if (base.user || patch.user) {
    merged.user = { ...(base.user || {}), ...(patch.user || {}) };
  }
  if (Object.prototype.hasOwnProperty.call(patch, 'note')) {
    merged.note = patch.note;
  }
  if (Object.prototype.hasOwnProperty.call(patch, 'notes')) {
    merged.notes = patch.notes;
  }
  return merged;
}

function updateInstanceCache(instances, { replace = false } = {}) {
  if (replace) {
    if (!Array.isArray(instances)) {
      allInstances = [];
      return;
    }
    allInstances = instances.map((inst) => normalizeInstance(inst)).filter(Boolean);
    return;
  }
  if (!Array.isArray(instances)) return;
  if (!allInstances.length) {
    allInstances = instances.map((inst) => normalizeInstance(inst)).filter(Boolean);
    return;
  }
  const updates = new Map();
  instances.forEach((inst) => {
    if (inst && inst.id) updates.set(inst.id, inst);
  });
  if (!updates.size) return;
  const next = [];
  allInstances.forEach((inst) => {
    if (!inst || !inst.id) return;
    if (updates.has(inst.id)) {
      const patch = updates.get(inst.id);
      next.push(mergeInstance(inst, patch));
      updates.delete(inst.id);
    } else {
      next.push(inst);
    }
  });
  updates.forEach((patch, id) => {
    if (!id) return;
    next.push(normalizeInstance({ ...patch, id }));
  });
  allInstances = next;
}

function updateInstanceMeta() {
  const prevSignature = lastInstancesSignature;
  const prevSelectedEtag = lastSelectedInstanceEtag;
  const nextSignature = buildInstancesSignature(allInstances);
  lastInstancesSignature = nextSignature;

  instanceEtags.clear();
  allInstances.forEach((inst) => {
    if (!inst || !inst.id) return;
    instanceEtags.set(inst.id, computeInstanceEtag(inst));
  });

  const selectedId = els.selInstance?.value || '';
  const selectedEtag = selectedId ? instanceEtags.get(selectedId) || null : null;
  lastSelectedInstanceEtag = selectedEtag;
  return {
    listChanged: prevSignature !== nextSignature,
    selectedChanged: selectedEtag !== prevSelectedEtag,
  };
}

function updateInstanceCounter() {
  INSTANCE_VIEW.total = allInstances.length;
  INSTANCE_VIEW.filtered = filteredInstances.length;
  if (els.instanceCounter) {
    els.instanceCounter.textContent = `${INSTANCE_VIEW.filtered}/${INSTANCE_VIEW.total}`;
  }
}

function updateInstanceSelect(prevSelected) {
  if (!els.selInstance) return '';
  const previous = typeof prevSelected === 'string' ? prevSelected : els.selInstance.value;
  els.selInstance.textContent = '';
  let keepPrev = false;
  allInstances.forEach((inst) => {
    if (!inst || !inst.id) return;
    const connection = describeConnection(inst);
    const suffix = connection.meta?.optionSuffix || '';
    const label = `${inst.name || inst.id}${suffix}`;
    const opt = option(inst.id, label);
    if (inst.id === previous) {
      opt.selected = true;
      keepPrev = true;
    }
    els.selInstance.appendChild(opt);
  });
  if (!keepPrev && allInstances[0]) {
    els.selInstance.value = allInstances[0].id;
    return els.selInstance.value;
  }
  if (!allInstances.length) {
    els.selInstance.value = '';
  }
  return keepPrev ? previous : els.selInstance.value;
}

function getInstanceTimestamp(inst) {
  if (!inst) return 0;
  const candidates = [
    inst.connectionUpdatedAt,
    inst.metadata?.updatedAt,
    inst.metadata?.createdAt,
    inst.updatedAt,
    inst.updated_at,
    inst.updated_at_ms,
  ];
  for (const value of candidates) {
    if (value == null) continue;
    if (typeof value === 'number' && Number.isFinite(value)) return Number(value);
    const parsed = Date.parse(value);
    if (Number.isFinite(parsed)) return parsed;
  }
  return 0;
}

function compareInstances(a, b, sortKey) {
  if (sortKey === 'recent') {
    const diff = getInstanceTimestamp(b) - getInstanceTimestamp(a);
    if (diff) return diff;
  } else if (sortKey === 'usage') {
    const usageA = Number(a?.rate?.usage) || 0;
    const usageB = Number(b?.rate?.usage) || 0;
    const diff = usageB - usageA;
    if (diff) return diff;
  }
  const nameA = (a?.name || '').toLocaleLowerCase('pt-BR');
  const nameB = (b?.name || '').toLocaleLowerCase('pt-BR');
  const cmp = nameA.localeCompare(nameB);
  if (cmp) return cmp;
  return (a?.id || '').localeCompare(b?.id || '');
}

function applyFiltersList() {
  const searchRaw = (INSTANCE_FILTERS.search || '').trim();
  const search = searchRaw.toLocaleLowerCase('pt-BR');
  const statusFilter = INSTANCE_FILTERS.status || 'all';
  const sortKey = INSTANCE_FILTERS.sort || 'name';

  const filtered = allInstances.filter((inst) => {
    if (!inst) return false;
    if (statusFilter !== 'all') {
      const connection = describeConnection(inst);
      if (connection.state !== statusFilter) return false;
    }
    if (!search) return true;
    const fields = [
      inst.name,
      inst.id,
      inst.user?.id,
      inst.metadata?.label,
      inst.note,
      inst.notes,
    ];
    return fields.some((field) => typeof field === 'string' && field.toLocaleLowerCase('pt-BR').includes(search));
  });

  filtered.sort((a, b) => compareInstances(a, b, sortKey));
  return filtered;
}

function scheduleMeasurement() {
  if (measureRaf) return;
  measureRaf = requestAnimationFrame(() => {
    measureRaf = null;
    if (!els.cards) return;
    const sample = els.cards.querySelector('article');
    if (!sample) return;
    const cardRect = sample.getBoundingClientRect();
    if (!cardRect || !cardRect.height) return;
    const containerRect = els.cards.getBoundingClientRect();
    const style = window.getComputedStyle(els.cards);
    const gap = parseFloat(style.rowGap || '0') || 0;
    const width = cardRect.width || 1;
    const columns = width ? Math.max(1, Math.round(containerRect.width / width)) : 1;
    const ready = filteredInstances.length > MAX_RENDERED_ITEMS && columns > 0 && cardRect.height > 0;
    const changed =
      virtualizationState.rowHeight !== cardRect.height ||
      virtualizationState.columns !== columns ||
      virtualizationState.rowGap !== gap ||
      virtualizationState.ready !== ready;

    virtualizationState.rowHeight = cardRect.height;
    virtualizationState.columns = columns;
    virtualizationState.rowGap = gap;
    virtualizationState.ready = ready;
    INSTANCE_VIEW.virtualization.ready = ready;

    if (ready && changed) {
      updateVirtualWindow(true);
    } else if (!ready) {
      applyVirtualPadding(0, filteredInstances.length);
    }
  });
}

function applyVirtualPadding(startIndex, endIndex) {
  if (!els.cards) return;
  if (!virtualizationState.ready) {
    els.cards.style.paddingTop = '';
    els.cards.style.paddingBottom = '';
    INSTANCE_VIEW.virtualization.paddingTop = 0;
    INSTANCE_VIEW.virtualization.paddingBottom = 0;
    return;
  }

  const total = filteredInstances.length;
  const columns = Math.max(1, virtualizationState.columns || 1);
  const rowHeight = virtualizationState.rowHeight || 0;
  const rowGap = virtualizationState.rowGap || 0;
  const totalRows = Math.ceil(total / columns);
  const totalHeight = totalRows * rowHeight + Math.max(0, totalRows - 1) * rowGap;
  const startRow = Math.floor(startIndex / columns);
  const visibleItems = Math.max(0, endIndex - startIndex);
  const visibleRows = Math.ceil(visibleItems / columns);
  const topPadding = startRow * rowHeight + Math.max(0, startRow) * rowGap;
  const visibleHeight = visibleRows * rowHeight + Math.max(0, visibleRows - 1) * rowGap;
  const bottomPadding = Math.max(0, totalHeight - topPadding - visibleHeight);

  INSTANCE_VIEW.virtualization.paddingTop = topPadding;
  INSTANCE_VIEW.virtualization.paddingBottom = bottomPadding;
  els.cards.style.paddingTop = topPadding ? `${topPadding}px` : '';
  els.cards.style.paddingBottom = bottomPadding ? `${bottomPadding}px` : '';
}

function createInstanceCard(inst, selectedId) {
  const connection = describeConnection(inst);
  const card = document.createElement('article');
  card.className = 'p-4 bg-white rounded-2xl shadow transition ring-emerald-200/50 space-y-3';
  if (inst.id === selectedId) card.classList.add('ring-2', 'ring-emerald-200');
  const locked = isInstanceLocked(inst.id);
  card.classList.toggle('opacity-75', locked);
  const badgeClass = connection.meta?.badgeClass || 'bg-slate-100 text-slate-700';
  const statusLabel = typeof connection.meta?.cardLabel === 'function'
    ? connection.meta.cardLabel(connection.updatedText)
    : connection.meta?.label || 'Desconhecido';
  const sent = inst.counters?.sent || 0;
  const statusCounts = getStatusCounts(inst.counters?.statusCounts || inst.counters?.status || {});
  const statusCardsHtml = buildStatusCards(statusCounts);
  const usagePercent = percent(inst.rate?.usage || 0);
  const meterColor = usagePercent >= 90 ? 'bg-rose-400' : usagePercent >= 70 ? 'bg-amber-400' : 'bg-emerald-400';
  const userId = inst.user?.id ? escapeHtml(inst.user.id) : '—';
  const noteVal = (inst.note || inst.notes || '').trim();

  card.innerHTML = `
    <div class="flex items-start justify-between gap-3">
      <div class="flex-1">
        <label class="text-xs font-medium text-slate-500">Nome</label>
        <input data-field="name" data-iid="${inst.id}" class="mt-1 w-full border rounded-lg px-2 py-1 text-sm" value="${escapeHtml(inst.name)}" />
      </div>
      <span class="px-2 py-0.5 rounded text-xs ${badgeClass}">
        ${escapeHtml(statusLabel)}
      </span>
    </div>

    <div class="text-xs text-slate-500 break-all">WhatsApp: ${userId}</div>

    <div class="grid grid-cols-2 md:grid-cols-3 gap-2 text-xs">
      <div class="rounded-lg bg-slate-50 p-2">
        <span class="block text-[11px] uppercase tracking-wide text-slate-400">Enviadas</span>
        <span class="text-sm font-semibold text-slate-700">${sent}</span>
      </div>
      ${statusCardsHtml}
      <div class="col-span-2 md:col-span-3 space-y-1">
        <div class="flex items-center justify-between text-[11px] uppercase tracking-wide text-slate-400">
          <span>Uso do limite</span>
          <span>${usagePercent}%</span>
        </div>
        <div class="h-2 bg-slate-100 rounded-full overflow-hidden">
          <div class="h-full ${meterColor}" style="width:${Math.min(usagePercent, 100)}%"></div>
        </div>
        <div class="text-[11px] text-slate-400">Status 1: ${statusCounts['1'] || 0} • Status 2: ${statusCounts['2'] || 0} • Status 3: ${statusCounts['3'] || 0} • Status 4: ${statusCounts['4'] || 0} • Status 5: ${statusCounts['5'] || 0}</div>
      </div>
    </div>

    <div>
      <label class="text-xs font-medium text-slate-500">Notas</label>
      <textarea data-field="note" data-iid="${inst.id}" rows="3" class="mt-1 w-full border rounded-lg px-2 py-1 text-sm">${escapeHtml(noteVal)}</textarea>
    </div>

    <div class="flex items-center justify-end gap-2 flex-wrap">
      <button data-act="save" data-iid="${inst.id}" class="px-3 py-1.5 text-sm bg-sky-600 hover:bg-sky-700 text-white rounded-lg">Salvar</button>
      <button data-act="select" data-iid="${inst.id}" class="px-3 py-1.5 text-sm border rounded-lg">Selecionar</button>
      <button data-act="qr" data-iid="${inst.id}" class="px-3 py-1.5 text-sm border rounded-lg">Ver QR</button>
      <button data-act="logout" data-iid="${inst.id}" class="px-3 py-1.5 text-sm border rounded-lg">Logout</button>
      <button data-act="wipe" data-iid="${inst.id}" class="px-3 py-1.5 text-sm border rounded-lg">Wipe</button>
      <button data-act="delete" data-iid="${inst.id}" class="px-3 py-1.5 text-sm bg-rose-500 hover:bg-rose-600 text-white rounded-lg">Excluir</button>
    </div>
  `;

  return { card, locked };
}

function drawSlice(startIndex, endIndex) {
  if (!els.cards) return;
  const selectedId = els.selInstance?.value || '';
  const frag = document.createDocumentFragment();
  const lockQueue = [];
  for (let i = startIndex; i < endIndex; i += 1) {
    const inst = filteredInstances[i];
    if (!inst) continue;
    const { card, locked } = createInstanceCard(inst, selectedId);
    frag.appendChild(card);
    lockQueue.push({ id: inst.id, locked });
  }
  els.cards.innerHTML = '';
  els.cards.appendChild(frag);
  lockQueue.forEach(({ id, locked }) => {
    setInstanceActionsDisabled(id, locked);
  });

  virtualizationState.startIndex = startIndex;
  virtualizationState.endIndex = endIndex;
  INSTANCE_VIEW.virtualization.startIndex = startIndex;
  INSTANCE_VIEW.virtualization.endIndex = endIndex;

  applyVirtualPadding(startIndex, endIndex);
}

function computeVirtualRange() {
  const total = filteredInstances.length;
  const columns = Math.max(1, virtualizationState.columns || 1);
  const rowHeight = virtualizationState.rowHeight || 0;
  const rowGap = virtualizationState.rowGap || 0;
  const rowSize = rowHeight + rowGap;
  if (!rowHeight || !virtualizationState.ready || !els.cards) {
    return {
      startIndex: 0,
      endIndex: Math.min(total, MAX_RENDERED_ITEMS),
    };
  }

  const containerRect = els.cards.getBoundingClientRect();
  const containerTop = window.scrollY + containerRect.top;
  const viewportTop = window.scrollY;
  const viewportBottom = viewportTop + window.innerHeight;
  const relTop = Math.max(0, viewportTop - containerTop);
  const relBottom = Math.max(0, viewportBottom - containerTop);
  const startRow = Math.floor(relTop / rowSize);
  const endRow = Math.ceil(relBottom / rowSize);
  const totalRows = Math.ceil(total / columns);
  const overscan = Math.max(VIRTUAL_OVERSCAN_ROWS, Math.ceil(MAX_RENDERED_ITEMS / columns / 2));
  const safeStartRow = Math.max(0, startRow - overscan);
  const safeEndRow = Math.min(totalRows, endRow + overscan);
  let startIndex = safeStartRow * columns;
  let endIndex = safeEndRow * columns;
  startIndex = Math.max(0, Math.min(startIndex, total));
  endIndex = Math.max(startIndex, Math.min(endIndex, total));
  const minVisible = Math.min(total, MAX_RENDERED_ITEMS);
  if (endIndex - startIndex < minVisible) {
    endIndex = Math.min(total, startIndex + minVisible);
  }
  return { startIndex, endIndex };
}

function updateVirtualWindow(force = false) {
  if (!virtualizationState.ready) return;
  const { startIndex, endIndex } = computeVirtualRange();
  if (
    force ||
    startIndex !== virtualizationState.startIndex ||
    endIndex !== virtualizationState.endIndex
  ) {
    drawSlice(startIndex, endIndex);
  } else {
    applyVirtualPadding(startIndex, endIndex);
  }
}

function renderVirtualizedCards({ force = false } = {}) {
  if (!els.cards) return;
  const total = filteredInstances.length;
  if (!total) {
    virtualizationState.ready = false;
    INSTANCE_VIEW.virtualization.ready = false;
    virtualizationState.startIndex = 0;
    virtualizationState.endIndex = 0;
    INSTANCE_VIEW.virtualization.startIndex = 0;
    INSTANCE_VIEW.virtualization.endIndex = 0;
    els.cards.style.paddingTop = '';
    els.cards.style.paddingBottom = '';
    const message = allInstances.length
      ? 'Nenhuma instância corresponde aos filtros aplicados.'
      : 'Nenhuma instância cadastrada ainda. Clique em “+ Nova instância”.';
    els.cards.innerHTML = `<div class="p-4 bg-white rounded-2xl shadow text-sm text-slate-500">${message}</div>`;
    return;
  }

  if (total <= MAX_RENDERED_ITEMS) {
    virtualizationState.ready = false;
    INSTANCE_VIEW.virtualization.ready = false;
    drawSlice(0, total);
    els.cards.style.paddingTop = '';
    els.cards.style.paddingBottom = '';
    return;
  }

  if (force || !virtualizationState.ready) {
    virtualizationState.ready = false;
    INSTANCE_VIEW.virtualization.ready = false;
    drawSlice(0, Math.min(total, MAX_RENDERED_ITEMS));
    scheduleMeasurement();
    return;
  }

  updateVirtualWindow(force);
}

function applyFiltersAndRender({ keepSelection = true } = {}) {
  filteredInstances = applyFiltersList();
  updateInstanceCounter();
  renderVirtualizedCards({ force: true });
  if (keepSelection) {
    const currentSelected = els.selInstance?.value;
    if (currentSelected) {
      setSelectedInstanceActionsDisabled(currentSelected, isInstanceLocked(currentSelected));
    }
  }
}

function updateFilterState(key, value) {
  if (INSTANCE_FILTERS[key] === value) return;
  INSTANCE_FILTERS[key] = value;
  applyFiltersAndRender({ keepSelection: true });
}

function ensureFilterHandlers() {
  if (filterHandlersBound) return;
  filterHandlersBound = true;
  if (els.instanceSearch) {
    els.instanceSearch.value = INSTANCE_FILTERS.search || '';
    let debounceId = null;
    els.instanceSearch.addEventListener('input', () => {
      const value = els.instanceSearch.value;
      if (debounceId) clearTimeout(debounceId);
      debounceId = setTimeout(() => {
        updateFilterState('search', value);
      }, 180);
    });
  }
  if (els.instanceFilterState) {
    els.instanceFilterState.value = INSTANCE_FILTERS.status || 'all';
    els.instanceFilterState.addEventListener('change', () => {
      updateFilterState('status', els.instanceFilterState.value);
    });
  }
  if (els.instanceSort) {
    els.instanceSort.value = INSTANCE_FILTERS.sort || 'name';
    els.instanceSort.addEventListener('change', () => {
      updateFilterState('sort', els.instanceSort.value);
    });
  }

  window.addEventListener('scroll', () => {
    if (!virtualizationState.ready) return;
    if (scrollRaf) return;
    scrollRaf = requestAnimationFrame(() => {
      scrollRaf = null;
      updateVirtualWindow();
    });
  }, { passive: true });

  window.addEventListener('resize', () => {
    if (resizeRaf) return;
    resizeRaf = requestAnimationFrame(() => {
      resizeRaf = null;
      virtualizationState.ready = false;
      INSTANCE_VIEW.virtualization.ready = false;
      renderVirtualizedCards({ force: true });
    });
  });
}

export async function refreshInstances(options = {}) {
  const { silent = false, withSkeleton, skipSelected = false, partial } = options;

  if (Array.isArray(partial)) {
    ensureFilterHandlers();
    updateInstanceCache(partial, { replace: false });
    const previousSelected = els.selInstance?.value || '';
    updateInstanceSelect(previousSelected);
    const meta = updateInstanceMeta();
    hasLoadedInstances = true;
    applyFiltersAndRender({ keepSelection: true });
    return { changed: meta.listChanged, selectedChanged: meta.selectedChanged };
  }

  if (refreshInstancesInFlight) return refreshInstancesInFlight;
  const shouldShowSkeleton = withSkeleton ?? (!hasLoadedInstances && !silent);
  if (shouldShowSkeleton || !hasLoadedInstances) setCardsLoading(true);

  refreshInstancesInFlight = (async () => {
    let result = { changed: false, selectedChanged: false };
    try {
      const data = await fetchJSON('/instances', true);
      updateInstanceLocksFromSnapshot(data);
      ensureFilterHandlers();

      const hadLoadedBefore = hasLoadedInstances;
      const previousSelected = els.selInstance?.value || '';

      updateInstanceCache(data, { replace: true });
      updateInstanceSelect(previousSelected);
      const meta = updateInstanceMeta();
      hasLoadedInstances = true;

      if (!Array.isArray(data) || !data.length) {
        applyFiltersAndRender({ keepSelection: false });
        resetNotes();
        resetChart();
        resetLogs();
        toggleHidden(els.qrImg, true);
        setQrState('idle', 'Selecione uma instância para visualizar o QR.');
        setBadgeState('info', 'Crie uma instância para começar', 4000);
        result = { changed: meta.listChanged || meta.selectedChanged, selectedChanged: meta.selectedChanged };
        return result;
      }

<<<<<<< HEAD
      const hadLoadedBefore = hasLoadedInstances;
      const prevSelectedEtag = lastSelectedInstanceEtag;
      const previousSignature = lastInstancesSignature;
      const nextEtags = new Map();
      const nextSignature = buildInstancesSignature(data);
      const listChanged = !hadLoadedBefore || previousSignature !== nextSignature;
      data.forEach((inst) => {
        nextEtags.set(inst.id, computeInstanceEtag(inst));
      });
      instanceEtags.clear();
      nextEtags.forEach((val, key) => instanceEtags.set(key, val));
      lastInstancesSignature = nextSignature;

      let keepPrev = false;
      data.forEach((inst) => {
        const connection = describeConnection(inst);
        const suffix = connection.meta?.optionSuffix || '';
        const label = `${inst.name}${suffix}`;
        const opt = option(inst.id, label);
        if (inst.id === prev) {
          opt.selected = true;
          keepPrev = true;
        }
        if (els.selInstance) {
          els.selInstance.appendChild(opt);
        }
      });
      if (!keepPrev && data[0] && els.selInstance) els.selInstance.value = data[0].id;

      if (els.cards) els.cards.innerHTML = '';
      const selected = els.selInstance?.value;
      const selectedEtag = selected ? instanceEtags.get(selected) || null : null;
      const selectedChanged = selectedEtag !== prevSelectedEtag;
      lastSelectedInstanceEtag = selectedEtag;
      data.forEach((inst) => {
        const connection = describeConnection(inst);
        const card = document.createElement('article');
        card.className = 'p-4 bg-white rounded-2xl shadow transition ring-emerald-200/50 space-y-3';
        if (inst.id === selected) card.classList.add('ring-2', 'ring-emerald-200');
        const locked = isInstanceLocked(inst.id);
        card.classList.toggle('opacity-75', locked);
        const badgeClass = connection.meta?.badgeClass || 'bg-slate-100 text-slate-700';
        const statusLabel = typeof connection.meta?.cardLabel === 'function'
          ? connection.meta.cardLabel(connection.updatedText)
          : connection.meta?.label || 'Desconhecido';
        const sent = inst.counters?.sent || 0;
        const aggregatedCounts = inst.counters?.statusAggregated || null;
        const statusCounts = aggregatedCounts
          ? { ...aggregatedCounts }
          : getStatusCounts(inst.counters?.statusCounts || inst.counters?.status || {});
        const statusCardsHtml = buildStatusCards(statusCounts);
        const statusSummaryText = [
          `Pendentes: ${statusCounts.pending || 0}`,
          `Servidor: ${statusCounts.serverAck || 0}`,
          `Entregues: ${statusCounts.delivered || 0}`,
          `Lidas: ${statusCounts.read || 0}`,
          `Reproduzidas: ${statusCounts.played || 0}`,
          `Falhas: ${statusCounts.failed || 0}`,
        ].join(' • ');
        const usagePercent = percent(inst.rate?.usage || 0);
        const meterColor = usagePercent >= 90 ? 'bg-rose-400' : usagePercent >= 70 ? 'bg-amber-400' : 'bg-emerald-400';
        const userId = inst.user?.id ? escapeHtml(inst.user.id) : '—';
        const noteVal = (inst.note || inst.notes || '').trim();

        card.innerHTML = `
        <div class="flex items-start justify-between gap-3">
          <div class="flex-1">
            <label class="text-xs font-medium text-slate-500">Nome</label>
            <input data-field="name" data-iid="${inst.id}" class="mt-1 w-full border rounded-lg px-2 py-1 text-sm" value="${escapeHtml(inst.name)}" />
          </div>
          <span class="px-2 py-0.5 rounded text-xs ${badgeClass}">
            ${escapeHtml(statusLabel)}
          </span>
        </div>

        <div class="text-xs text-slate-500 break-all">WhatsApp: ${userId}</div>

        <div class="grid grid-cols-2 md:grid-cols-3 gap-2 text-xs">
          <div class="rounded-lg bg-slate-50 p-2">
            <span class="block text-[11px] uppercase tracking-wide text-slate-400">Enviadas</span>
            <span class="text-sm font-semibold text-slate-700">${sent}</span>
          </div>
          ${statusCardsHtml}
          <div class="col-span-2 md:col-span-3 space-y-1">
            <div class="flex items-center justify-between text-[11px] uppercase tracking-wide text-slate-400">
              <span>Uso do limite</span>
              <span>${usagePercent}%</span>
            </div>
            <div class="h-2 bg-slate-100 rounded-full overflow-hidden">
              <div class="h-full ${meterColor}" style="width:${Math.min(usagePercent, 100)}%"></div>
            </div>
            <div class="text-[11px] text-slate-400">${statusSummaryText}</div>
          </div>
        </div>

        <div>
          <label class="text-xs font-medium text-slate-500">Notas</label>
          <textarea data-field="note" data-iid="${inst.id}" rows="3" class="mt-1 w-full border rounded-lg px-2 py-1 text-sm">${escapeHtml(noteVal)}</textarea>
        </div>

        <div class="flex items-center justify-end gap-2 flex-wrap">
          <button data-act="save" data-iid="${inst.id}" class="px-3 py-1.5 text-sm bg-sky-600 hover:bg-sky-700 text-white rounded-lg">Salvar</button>
          <button data-act="select" data-iid="${inst.id}" class="px-3 py-1.5 text-sm border rounded-lg">Selecionar</button>
          <button data-act="qr" data-iid="${inst.id}" class="px-3 py-1.5 text-sm border rounded-lg">Ver QR</button>
          <button data-act="logout" data-iid="${inst.id}" class="px-3 py-1.5 text-sm border rounded-lg">Logout</button>
          <button data-act="wipe" data-iid="${inst.id}" class="px-3 py-1.5 text-sm border rounded-lg">Wipe</button>
          <button data-act="delete" data-iid="${inst.id}" class="px-3 py-1.5 text-sm bg-rose-500 hover:bg-rose-600 text-white rounded-lg">Excluir</button>
        </div>
      `;
        if (els.cards) {
          els.cards.appendChild(card);
        }
        setInstanceActionsDisabled(inst.id, locked);
      });

      hasLoadedInstances = true;
=======
      applyFiltersAndRender({ keepSelection: true });

      const selectedChanged = meta.selectedChanged;
>>>>>>> 5b99519f
      if (!skipSelected && (selectedChanged || !hadLoadedBefore)) {
        await refreshSelected({ silent, withSkeleton: !silent });
      }

      result = { changed: meta.listChanged || selectedChanged, selectedChanged };
    } catch (err) {
      console.error('[instances] erro ao buscar instâncias', err);
      showError('Falha ao carregar instâncias');
    } finally {
      setCardsLoading(false);
      refreshInstancesInFlight = null;
      const currentSelected = els.selInstance?.value;
      if (currentSelected) {
        setSelectedInstanceActionsDisabled(currentSelected, isInstanceLocked(currentSelected));
      }
    }

    return result;
  })();

  return refreshInstancesInFlight;
}

export function findCardByIid(iid) {
  return document.querySelector(`[data-iid="${iid}"]`)?.closest('article');
}

export async function handleSaveMetadata(iid) {
  const card = findCardByIid(iid);
  if (!card) return;
  const name = card.querySelector('[data-field="name"]')?.value?.trim();
  const note = card.querySelector('[data-field="note"]')?.value?.trim();
  if (!name) {
    showError('O nome não pode estar vazio.');
    return;
  }

  const btn = card.querySelector(`[data-act="save"][data-iid="${iid}"]`);
  setBusy(btn, true, 'Salvando…');
  try {
    requireKey();
    if (els.inpApiKey) {
      localStorage.setItem('x_api_key', els.inpApiKey.value.trim());
    }
    const payload = await fetchJSON(`/instances/${iid}`, true, {
      method: 'PATCH',
      body: JSON.stringify({ name, note }),
    });
    const label = payload?.name || name;
    setBadgeState('update', 'Dados salvos (' + label + ')', 4000);
    if (iid === els.selInstance?.value) {
      applyInstanceNote({ note: note || '', metadata: payload?.metadata || {} });
    }
    await refreshInstances({ silent: true, withSkeleton: false });
  } catch (err) {
    console.error('[instances] erro ao salvar metadados', err);
    showError('Falha ao salvar dados da instância');
  } finally {
    setBusy(btn, false);
  }
}<|MERGE_RESOLUTION|>--- conflicted
+++ resolved
@@ -4,13 +4,10 @@
 import { resetLogs } from './logs.js';
 import {
   HTML_ESCAPES,
-<<<<<<< HEAD
   STATUS_SERIES,
-=======
   INSTANCE_FILTERS,
   INSTANCE_VIEW,
   STATUS_CODES,
->>>>>>> 5b99519f
   STATUS_META,
   describeConnection,
   els,
@@ -657,7 +654,6 @@
         return result;
       }
 
-<<<<<<< HEAD
       const hadLoadedBefore = hasLoadedInstances;
       const prevSelectedEtag = lastSelectedInstanceEtag;
       const previousSignature = lastInstancesSignature;
@@ -774,11 +770,9 @@
       });
 
       hasLoadedInstances = true;
-=======
       applyFiltersAndRender({ keepSelection: true });
 
       const selectedChanged = meta.selectedChanged;
->>>>>>> 5b99519f
       if (!skipSelected && (selectedChanged || !hadLoadedBefore)) {
         await refreshSelected({ silent, withSkeleton: !silent });
       }
